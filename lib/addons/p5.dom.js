--- conflicted
+++ resolved
@@ -2211,78 +2211,72 @@
    * @param {Number}            [val] volume between 0.0 and 1.0
    * @return {Number|p5.MediaElement} current volume or p5.MediaElement
    * @method volume
-<<<<<<< HEAD
    *
    * @example
    * <div><code>
    * var ele;
-   * function setup(){
-   *   //p5.MediaElement objects are usually created
-   *   //by calling the createAudio(), createVideo(),
-   *   //and createCapture() functions.
-   *   //In this example we create
-   *   //a new p5.MediaElement via createAudio().
+   * function setup() {
+   *   // p5.MediaElement objects are usually created
+   *   // by calling the createAudio(), createVideo(),
+   *   // and createCapture() functions.
+   *   // In this example we create
+   *   // a new p5.MediaElement via createAudio().
    *   ele = createAudio('assets/lucky_dragons_-_power_melody.mp3');
    *   background(250);
    *   textAlign(CENTER);
-   *   text('Click to Play!', width/2, height/2);
+   *   text('Click to Play!', width / 2, height / 2);
    * }
    * function mouseClicked() {
-   *   //Here we call the volume() function
-   *   //on the sound element to set its volume
-   *   //Volume must be between 0.0 and 1.0
-   *   ele.volume(0.2)
+   *   // Here we call the volume() function
+   *   // on the sound element to set its volume
+   *   // Volume must be between 0.0 and 1.0
+   *   ele.volume(0.2);
    *   ele.play();
    *   background(200);
-   *   text('You clicked Play!', width/2, height/2);
-   *  }
-=======
-   * @example
-	 * <div>
-	 * <code>
-	 * var audio;
-	 * var counter = 0;
-	 * 
-	 * function loaded() {
-	 *   audio.play();
-	 * }
-	 * 
-	 * function setup() {
-	 *   audio = createAudio('assets/lucky_dragons_-_power_melody.mp3', loaded);
-	 *   textAlign(CENTER);
-	 * }
-	 * 
-	 * function draw() {
-	 *   if (counter === 0) {
-	 *     background(0,255,0);
-	 *     text('volume(0.9)', width / 2, height / 2);
-	 *   } 
-   *   else if (counter === 1) {
-	 *     background(255,255,0);
-	 *     text('volume(0.5)', width / 2, height / 2);
-	 *   } 
-   *   else if (counter === 2) {
-	 *     background(255,0,0);
-	 *     text('volume(0.1)', width / 2, height / 2);
-	 *   }
-	 * }
-	 * 
-	 * function mousePressed() {
-	 *     counter++;
-	 *     if (counter === 0) {
-	 *       audio.volume(0.9);
-	 *     } else if (counter === 1) {
-	 *       audio.volume(0.5);
-	 *     } else if (counter === 2) {
-	 *       audio.volume(0.1);
-	 *     } else {
-	 *       counter = 0;
-	 *       audio.volume(0.9);
-	 *     }
-	 * }
-	 * </code>
-	 * </div>
->>>>>>> 0d34a61d
+   *   text('You clicked Play!', width / 2, height / 2);
+   * }
+   * </code></div>
+   * <div><code>
+   * var audio;
+   * var counter = 0;
+   *
+   * function loaded() {
+   *   audio.play();
+   * }
+   *
+   * function setup() {
+   *   audio = createAudio('assets/lucky_dragons_-_power_melody.mp3', loaded);
+   *   textAlign(CENTER);
+   * }
+   *
+   * function draw() {
+   *   if (counter === 0) {
+   *     background(0, 255, 0);
+   *     text('volume(0.9)', width / 2, height / 2);
+   *   } else if (counter === 1) {
+   *     background(255, 255, 0);
+   *     text('volume(0.5)', width / 2, height / 2);
+   *   } else if (counter === 2) {
+   *     background(255, 0, 0);
+   *     text('volume(0.1)', width / 2, height / 2);
+   *   }
+   * }
+   *
+   * function mousePressed() {
+   *   counter++;
+   *   if (counter === 0) {
+   *     audio.volume(0.9);
+   *   } else if (counter === 1) {
+   *     audio.volume(0.5);
+   *   } else if (counter === 2) {
+   *     audio.volume(0.1);
+   *   } else {
+   *     counter = 0;
+   *     audio.volume(0.9);
+   *   }
+   * }
+   * </code>
+   * </div>
    */
   p5.MediaElement.prototype.volume = function(val) {
     if (typeof val === 'undefined') {
