--- conflicted
+++ resolved
@@ -145,11 +145,8 @@
  *  @param  {String} [extension]
  */
 p5.prototype.saveCanvas = function() {
-<<<<<<< HEAD
   p5._validateParameters('saveCanvas', arguments);
 
-=======
->>>>>>> c993f755
   var cnv, filename, extension;
   if (arguments.length === 3) {
     cnv = arguments[0];
