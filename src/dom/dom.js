/**
 * <p>The web is much more than just canvas and the DOM functionality makes it easy to interact
 * with other HTML5 objects, including text, hyperlink, image, input, video,
 * audio, and webcam.</p>
 * <p>There is a set of creation methods, DOM manipulation methods, and
 * an extended <a href="#/p5.Element">p5.Element</a> that supports a range of HTML elements. See the
 * <a href='https://github.com/processing/p5.js/wiki/Beyond-the-canvas'>
 * beyond the canvas tutorial</a> for a full overview of how this addon works.
 *
 * <p>See <a href='https://github.com/processing/p5.js/wiki/Beyond-the-canvas'>tutorial: beyond the canvas</a>
 * for more info on how to use this library.</a>
 *
 * @module DOM
 * @submodule DOM
 * @for p5
 * @requires p5
 */

import p5 from '../core/main';

/**
 * Searches the page for an element with the given ID, class, or tag name (using the '#' or '.'
 * prefixes to specify an ID or class respectively, and none for a tag) and returns it as
 * a <a href="#/p5.Element">p5.Element</a>. If a class or tag name is given with more than 1 element,
 * only the first element will be returned.
 * The DOM node itself can be accessed with .elt.
 * Returns null if none found. You can also specify a container to search within.
 *
 * @method select
 * @param  {String} name id, class, or tag name of element to search for
 * @param  {String|p5.Element|HTMLElement} [container] id, <a href="#/p5.Element">p5.Element</a>, or
 *                                             HTML element to search within
 * @return {p5.Element|null} <a href="#/p5.Element">p5.Element</a> containing node found
 * @example
 * <div ><code class='norender'>
 * function setup() {
 *   createCanvas(100, 100);
 *   //translates canvas 50px down
 *   select('canvas').position(100, 100);
 * }
 * </code></div>
 * <div><code class='norender'>
 * // these are all valid calls to select()
 * let a = select('#moo');
 * let b = select('#blah', '#myContainer');
 * let c, e;
 * if (b) {
 *   c = select('#foo', b);
 * }
 * let d = document.getElementById('beep');
 * if (d) {
 *   e = select('p', d);
 * }
 * [a, b, c, d, e]; // unused
 * </code></div>
 *
 */
p5.prototype.select = function(e, p) {
  p5._validateParameters('select', arguments);
  var res = null;
  var container = getContainer(p);
  if (e[0] === '.') {
    e = e.slice(1);
    res = container.getElementsByClassName(e);
    if (res.length) {
      res = res[0];
    } else {
      res = null;
    }
  } else if (e[0] === '#') {
    e = e.slice(1);
    res = container.getElementById(e);
  } else {
    res = container.getElementsByTagName(e);
    if (res.length) {
      res = res[0];
    } else {
      res = null;
    }
  }
  if (res) {
    return this._wrapElement(res);
  } else {
    return null;
  }
};

/**
 * Searches the page for elements with the given class or tag name (using the '.' prefix
 * to specify a class and no prefix for a tag) and returns them as <a href="#/p5.Element">p5.Element</a>s
 * in an array.
 * The DOM node itself can be accessed with .elt.
 * Returns an empty array if none found.
 * You can also specify a container to search within.
 *
 * @method selectAll
 * @param  {String} name class or tag name of elements to search for
 * @param  {String} [container] id, <a href="#/p5.Element">p5.Element</a>, or HTML element to search within
 * @return {p5.Element[]} Array of <a href="#/p5.Element">p5.Element</a>s containing nodes found
 * @example
 * <div class='norender'><code>
 * function setup() {
 *   createButton('btn');
 *   createButton('2nd btn');
 *   createButton('3rd btn');
 *   let buttons = selectAll('button');
 *
 *   for (let i = 0; i < buttons.length; i++) {
 *     buttons[i].size(100, 100);
 *   }
 * }
 * </code></div>
 * <div class='norender'><code>
 * // these are all valid calls to selectAll()
 * let a = selectAll('.moo');
 * a = selectAll('div');
 * a = selectAll('button', '#myContainer');
 *
 * let d = select('#container');
 * a = selectAll('p', d);
 *
 * let f = document.getElementById('beep');
 * a = select('.blah', f);
 *
 * a; // unused
 * </code></div>
 *
 */
p5.prototype.selectAll = function(e, p) {
  p5._validateParameters('selectAll', arguments);
  var arr = [];
  var res;
  var container = getContainer(p);
  if (e[0] === '.') {
    e = e.slice(1);
    res = container.getElementsByClassName(e);
  } else {
    res = container.getElementsByTagName(e);
  }
  if (res) {
    for (var j = 0; j < res.length; j++) {
      var obj = this._wrapElement(res[j]);
      arr.push(obj);
    }
  }
  return arr;
};

/**
 * Helper function for select and selectAll
 */
function getContainer(p) {
  var container = document;
  if (typeof p === 'string' && p[0] === '#') {
    p = p.slice(1);
    container = document.getElementById(p) || document;
  } else if (p instanceof p5.Element) {
    container = p.elt;
  } else if (p instanceof HTMLElement) {
    container = p;
  }
  return container;
}

/**
 * Helper function for getElement and getElements.
 */
p5.prototype._wrapElement = function(elt) {
  var children = Array.prototype.slice.call(elt.children);
  if (elt.tagName === 'INPUT' && elt.type === 'checkbox') {
    var converted = new p5.Element(elt, this);
    converted.checked = function() {
      if (arguments.length === 0) {
        return this.elt.checked;
      } else if (arguments[0]) {
        this.elt.checked = true;
      } else {
        this.elt.checked = false;
      }
      return this;
    };
    return converted;
  } else if (elt.tagName === 'VIDEO' || elt.tagName === 'AUDIO') {
    return new p5.MediaElement(elt, this);
  } else if (elt.tagName === 'SELECT') {
    return this.createSelect(new p5.Element(elt, this));
  } else if (
    children.length > 0 &&
    children.every(function(c) {
      return c.tagName === 'INPUT' || c.tagName === 'LABEL';
    })
  ) {
    return this.createRadio(new p5.Element(elt, this));
  } else {
    return new p5.Element(elt, this);
  }
};

/**
 * Removes all elements created by p5, except any canvas / graphics
 * elements created by <a href="#/p5/createCanvas">createCanvas</a> or <a href="#/p5/createGraphics">createGraphics</a>.
 * Event handlers are removed, and element is removed from the DOM.
 * @method removeElements
 * @example
 * <div class='norender'><code>
 * function setup() {
 *   createCanvas(100, 100);
 *   createDiv('this is some text');
 *   createP('this is a paragraph');
 * }
 * function mousePressed() {
 *   removeElements(); // this will remove the div and p, not canvas
 * }
 * </code></div>
 *
 */
p5.prototype.removeElements = function(e) {
  p5._validateParameters('removeElements', arguments);
  for (var i = 0; i < this._elements.length; i++) {
    if (!(this._elements[i].elt instanceof HTMLCanvasElement)) {
      this._elements[i].remove();
    }
  }
};

/**
 * The .<a href="#/p5.Element/changed">changed()</a> function is called when the value of an
 * element changes.
 * This can be used to attach an element specific event listener.
 *
 * @method changed
 * @param  {Function|Boolean} fxn function to be fired when the value of
 *                                an element changes.
 *                                if `false` is passed instead, the previously
 *                                firing function will no longer fire.
 * @chainable
 * @example
 * <div><code>
 * let sel;
 *
 * function setup() {
 *   textAlign(CENTER);
 *   background(200);
 *   sel = createSelect();
 *   sel.position(10, 10);
 *   sel.option('pear');
 *   sel.option('kiwi');
 *   sel.option('grape');
 *   sel.changed(mySelectEvent);
 * }
 *
 * function mySelectEvent() {
 *   let item = sel.value();
 *   background(200);
 *   text("it's a " + item + '!', 50, 50);
 * }
 * </code></div>
 *
 * <div><code>
 * let checkbox;
 * let cnv;
 *
 * function setup() {
 *   checkbox = createCheckbox(' fill');
 *   checkbox.changed(changeFill);
 *   cnv = createCanvas(100, 100);
 *   cnv.position(0, 30);
 *   noFill();
 * }
 *
 * function draw() {
 *   background(200);
 *   ellipse(50, 50, 50, 50);
 * }
 *
 * function changeFill() {
 *   if (checkbox.checked()) {
 *     fill(0);
 *   } else {
 *     noFill();
 *   }
 * }
 * </code></div>
 *
 * @alt
 * dropdown: pear, kiwi, grape. When selected text "its a" + selection shown.
 *
 */
p5.Element.prototype.changed = function(fxn) {
  p5.Element._adjustListener('change', fxn, this);
  return this;
};

/**
 * The .<a href="#/p5.Element/input">input()</a> function is called when any user input is
 * detected with an element. The input event is often used
 * to detect keystrokes in a input element, or changes on a
 * slider element. This can be used to attach an element specific
 * event listener.
 *
 * @method input
 * @param  {Function|Boolean} fxn function to be fired when any user input is
 *                                detected within the element.
 *                                if `false` is passed instead, the previously
 *                                firing function will no longer fire.
 * @chainable
 * @example
 * <div class='norender'><code>
 * // Open your console to see the output
 * function setup() {
 *   let inp = createInput('');
 *   inp.input(myInputEvent);
 * }
 *
 * function myInputEvent() {
 *   console.log('you are typing: ', this.value());
 * }
 * </code></div>
 *
 * @alt
 * no display.
 *
 */
p5.Element.prototype.input = function(fxn) {
  p5.Element._adjustListener('input', fxn, this);
  return this;
};

/**
 * Helpers for create methods.
 */
function addElement(elt, pInst, media) {
  var node = pInst._userNode ? pInst._userNode : document.body;
  node.appendChild(elt);
  var c = media ? new p5.MediaElement(elt, pInst) : new p5.Element(elt, pInst);
  pInst._elements.push(c);
  return c;
}

/**
 * Creates a &lt;div&gt;&lt;/div&gt; element in the DOM with given inner HTML.
 *
 * @method createDiv
 * @param  {String} [html] inner HTML for element created
 * @return {p5.Element} pointer to <a href="#/p5.Element">p5.Element</a> holding created node
 * @example
 * <div class='norender'><code>
 * createDiv('this is some text');
 * </code></div>
 */

/**
 * Creates a &lt;p&gt;&lt;/p&gt; element in the DOM with given inner HTML. Used
 * for paragraph length text.
 *
 * @method createP
 * @param  {String} [html] inner HTML for element created
 * @return {p5.Element} pointer to <a href="#/p5.Element">p5.Element</a> holding created node
 * @example
 * <div class='norender'><code>
 * createP('this is some text');
 * </code></div>
 */

/**
 * Creates a &lt;span&gt;&lt;/span&gt; element in the DOM with given inner HTML.
 *
 * @method createSpan
 * @param  {String} [html] inner HTML for element created
 * @return {p5.Element} pointer to <a href="#/p5.Element">p5.Element</a> holding created node
 * @example
 * <div class='norender'><code>
 * createSpan('this is some text');
 * </code></div>
 */
var tags = ['div', 'p', 'span'];
tags.forEach(function(tag) {
  var method = 'create' + tag.charAt(0).toUpperCase() + tag.slice(1);
  p5.prototype[method] = function(html) {
    var elt = document.createElement(tag);
    elt.innerHTML = typeof html === 'undefined' ? '' : html;
    return addElement(elt, this);
  };
});

/**
 * Creates an &lt;img&gt; element in the DOM with given src and
 * alternate text.
 *
 * @method createImg
 * @param  {String} src src path or url for image
 * @param  {String} alt <a href="https://developer.mozilla.org/en-US/docs/Web/HTML/Element/Img#Attributes">alternate text</a> to be used if image does not load. You can use also an empty string (`""`) if that an image is not intended to be viewed.
 * @return {p5.Element} pointer to <a href="#/p5.Element">p5.Element</a> holding created node
 * @example
 * <div class='norender'><code>
 * createImg(
 *   'https://p5js.org/assets/img/asterisk-01.png',
 *   'the p5 magenta asterisk'
 * );
 * </code></div>
 */
/**
 * @method createImg
 * @param  {String} src
 * @param  {String} alt
 * @param  {String} crossOrigin <a href="https://developer.mozilla.org/en-US/docs/Web/HTML/CORS_settings_attributes">crossOrigin property</a> of the `img` element; use either 'anonymous' or 'use-credentials' to retrieve the image with cross-origin access (for later use with `canvas`. if an empty string(`""`) is passed, CORS is not used
 * @param  {Function} [successCallback] callback to be called once image data is loaded with the <a href="#/p5.Element">p5.Element</a> as argument
 * @return {p5.Element} pointer to <a href="#/p5.Element">p5.Element</a> holding created node
 */
p5.prototype.createImg = function() {
  p5._validateParameters('createImg', arguments);
  var elt = document.createElement('img');
  var args = arguments;
  var self;
  if (args.length > 1 && typeof args[1] === 'string') {
    elt.alt = args[1];
  }
  if (args.length > 2 && typeof args[2] === 'string') {
    elt.crossOrigin = args[2];
  }
  elt.src = args[0];
  self = addElement(elt, this);
  elt.addEventListener('load', function() {
    self.width = elt.offsetWidth || elt.width;
    self.height = elt.offsetHeight || elt.height;
    var last = args[args.length - 1];
    if (typeof last === 'function') last(self);
  });
  return self;
};

/**
 * Creates an &lt;a&gt;&lt;/a&gt; element in the DOM for including a hyperlink.
 *
 * @method createA
 * @param  {String} href       url of page to link to
 * @param  {String} html       inner html of link element to display
 * @param  {String} [target]   target where new link should open,
 *                             could be _blank, _self, _parent, _top.
 * @return {p5.Element} pointer to <a href="#/p5.Element">p5.Element</a> holding created node
 * @example
 * <div class='norender'><code>
 * createA('http://p5js.org/', 'this is a link');
 * </code></div>
 */
p5.prototype.createA = function(href, html, target) {
  p5._validateParameters('createA', arguments);
  var elt = document.createElement('a');
  elt.href = href;
  elt.innerHTML = html;
  if (target) elt.target = target;
  return addElement(elt, this);
};

/** INPUT **/

/**
 * Creates a slider &lt;input&gt;&lt;/input&gt; element in the DOM.
 * Use .size() to set the display length of the slider.
 *
 * @method createSlider
 * @param  {Number} min minimum value of the slider
 * @param  {Number} max maximum value of the slider
 * @param  {Number} [value] default value of the slider
 * @param  {Number} [step] step size for each tick of the slider (if step is set to 0, the slider will move continuously from the minimum to the maximum value)
 * @return {p5.Element} pointer to <a href="#/p5.Element">p5.Element</a> holding created node
 * @example
 * <div><code>
 * let slider;
 * function setup() {
 *   slider = createSlider(0, 255, 100);
 *   slider.position(10, 10);
 *   slider.style('width', '80px');
 * }
 *
 * function draw() {
 *   let val = slider.value();
 *   background(val);
 * }
 * </code></div>
 *
 * <div><code>
 * let slider;
 * function setup() {
 *   colorMode(HSB);
 *   slider = createSlider(0, 360, 60, 40);
 *   slider.position(10, 10);
 *   slider.style('width', '80px');
 * }
 *
 * function draw() {
 *   let val = slider.value();
 *   background(val, 100, 100, 1);
 * }
 * </code></div>
 */
p5.prototype.createSlider = function(min, max, value, step) {
  p5._validateParameters('createSlider', arguments);
  var elt = document.createElement('input');
  elt.type = 'range';
  elt.min = min;
  elt.max = max;
  if (step === 0) {
    elt.step = 0.000000000000000001; // smallest valid step
  } else if (step) {
    elt.step = step;
  }
  if (typeof value === 'number') elt.value = value;
  return addElement(elt, this);
};

/**
 * Creates a &lt;button&gt;&lt;/button&gt; element in the DOM.
 * Use .size() to set the display size of the button.
 * Use .mousePressed() to specify behavior on press.
 *
 * @method createButton
 * @param  {String} label label displayed on the button
 * @param  {String} [value] value of the button
 * @return {p5.Element} pointer to <a href="#/p5.Element">p5.Element</a> holding created node
 * @example
 * <div class='norender'><code>
 * let button;
 * function setup() {
 *   createCanvas(100, 100);
 *   background(0);
 *   button = createButton('click me');
 *   button.position(19, 19);
 *   button.mousePressed(changeBG);
 * }
 *
 * function changeBG() {
 *   let val = random(255);
 *   background(val);
 * }
 * </code></div>
 */
p5.prototype.createButton = function(label, value) {
  p5._validateParameters('createButton', arguments);
  var elt = document.createElement('button');
  elt.innerHTML = label;
  if (value) elt.value = value;
  return addElement(elt, this);
};

/**
 * Creates a checkbox &lt;input&gt;&lt;/input&gt; element in the DOM.
 * Calling .checked() on a checkbox returns if it is checked or not
 *
 * @method createCheckbox
 * @param  {String} [label] label displayed after checkbox
 * @param  {boolean} [value] value of the checkbox; checked is true, unchecked is false
 * @return {p5.Element} pointer to <a href="#/p5.Element">p5.Element</a> holding created node
 * @example
 * <div class='norender'><code>
 * let checkbox;
 *
 * function setup() {
 *   checkbox = createCheckbox('label', false);
 *   checkbox.changed(myCheckedEvent);
 * }
 *
 * function myCheckedEvent() {
 *   if (this.checked()) {
 *     console.log('Checking!');
 *   } else {
 *     console.log('Unchecking!');
 *   }
 * }
 * </code></div>
 */
p5.prototype.createCheckbox = function() {
  p5._validateParameters('createCheckbox', arguments);
  var elt = document.createElement('div');
  var checkbox = document.createElement('input');
  checkbox.type = 'checkbox';
  elt.appendChild(checkbox);
  //checkbox must be wrapped in p5.Element before label so that label appears after
  var self = addElement(elt, this);
  self.checked = function() {
    var cb = self.elt.getElementsByTagName('input')[0];
    if (cb) {
      if (arguments.length === 0) {
        return cb.checked;
      } else if (arguments[0]) {
        cb.checked = true;
      } else {
        cb.checked = false;
      }
    }
    return self;
  };
  this.value = function(val) {
    self.value = val;
    return this;
  };
  if (arguments[0]) {
    var ran = Math.random()
      .toString(36)
      .slice(2);
    var label = document.createElement('label');
    checkbox.setAttribute('id', ran);
    label.htmlFor = ran;
    self.value(arguments[0]);
    label.appendChild(document.createTextNode(arguments[0]));
    elt.appendChild(label);
  }
  if (arguments[1]) {
    checkbox.checked = true;
  }
  return self;
};

/**
 * Creates a dropdown menu &lt;select&gt;&lt;/select&gt; element in the DOM.
 * It also helps to assign select-box methods to <a href="#/p5.Element">p5.Element</a> when selecting existing select box.
<<<<<<< HEAD
 * The .disable() method marks given option as disabled and marks whole of dropdown element as disabled when invoked with no parameter.
=======
 * The .option() method can be used to set options for the select after it is created.
 * The .value() method will return the currently selected option.
 * The .selected() method will return current dropdown element which is an instance of <a href="#/p5.Element">p5.Element</a>
 * The .selected() method can be used to make given option selected by default when the page first loads.
>>>>>>> 99bbd67a
 * @method createSelect
 * @param {boolean} [multiple] true if dropdown should support multiple selections
 * @return {p5.Element}
 * @example
 * <div><code>
 * let sel;
 *
 * function setup() {
 *   textAlign(CENTER);
 *   background(200);
 *   sel = createSelect();
 *   sel.position(10, 10);
 *   sel.option('pear');
 *   sel.option('kiwi');
 *   sel.option('grape');
 *   sel.selected('kiwi');
 *   sel.changed(mySelectEvent);
 * }
 *
 * function mySelectEvent() {
 *   let item = sel.value();
 *   background(200);
 *   text('It is a ' + item + '!', 50, 50);
 * }
 * </code></div>
 *
 * <div><code>
 * let sel;
 *
 * function setup() {
 *   textAlign(CENTER);
 *   background(200);
 *   sel = createSelect();
 *   sel.position(10, 10);
 *   sel.option('oil');
 *   sel.option('milk');
 *   sel.option('bread');
 *   sel.disable('milk');
 * }
 * </code></div>
 *
 */
/**
 * @method createSelect
 * @param {Object} existing DOM select element
 * @return {p5.Element}
 */

p5.prototype.createSelect = function() {
  p5._validateParameters('createSelect', arguments);
  var elt, self;
  var arg = arguments[0];
  if (typeof arg === 'object' && arg.elt.nodeName === 'SELECT') {
    self = arg;
    elt = this.elt = arg.elt;
  } else {
    elt = document.createElement('select');
    if (arg && typeof arg === 'boolean') {
      elt.setAttribute('multiple', 'true');
    }
    self = addElement(elt, this);
  }
  self.option = function(name, value) {
    var index;
    //see if there is already an option with this name
    for (var i = 0; i < this.elt.length; i++) {
      if (this.elt[i].innerHTML === name) {
        index = i;
        break;
      }
    }
    //if there is an option with this name we will modify it
    if (index !== undefined) {
      //if the user passed in false then delete that option
      if (value === false) {
        this.elt.remove(index);
      } else {
        //otherwise if the name and value are the same then change both
        if (this.elt[index].innerHTML === this.elt[index].value) {
          this.elt[index].innerHTML = this.elt[index].value = value;
          //otherwise just change the value
        } else {
          this.elt[index].value = value;
        }
      }
    } else {
      //if it doesn't exist make it
      var opt = document.createElement('option');
      opt.innerHTML = name;
      if (arguments.length > 1) opt.value = value;
      else opt.value = name;
      elt.appendChild(opt);
      this._pInst._elements.push(opt);
    }
  };
  self.selected = function(value) {
    var arr = [],
      i;
    if (arguments.length > 0) {
      for (i = 0; i < this.elt.length; i++) {
        if (value.toString() === this.elt[i].value) {
          this.elt.selectedIndex = i;
        }
      }
      return this;
    } else {
      if (this.elt.getAttribute('multiple')) {
        for (i = 0; i < this.elt.selectedOptions.length; i++) {
          arr.push(this.elt.selectedOptions[i].value);
        }
        return arr;
      } else {
        return this.elt.value;
      }
    }
  };

  self.disable = function(value) {
    if (value !== undefined && typeof value === 'string') {
      for (let i = 0; i < this.elt.length; i++) {
        if (this.elt[i].value === value) {
          this.elt[i].disabled = true;
        }
      }
      return this;
    } else if (arguments.length === 0) {
      this.elt.disabled = true;
      return this;
    }
  };

  return self;
};

/**
 * Creates a radio button &lt;input&gt;&lt;/input&gt; element in the DOM.
 * The .option() method can be used to set options for the radio after it is
 * created. The .value() method will return the currently selected option.
 *
 * @method createRadio
 * @param  {String} [divId] the id and name of the created div and input field respectively
 * @return {p5.Element} pointer to <a href="#/p5.Element">p5.Element</a> holding created node
 * @example
 * <div><code>
 * let radio;
 *
 * function setup() {
 *   radio = createRadio();
 *   radio.option('black');
 *   radio.option('white');
 *   radio.option('gray');
 *   radio.style('width', '60px');
 *   textAlign(CENTER);
 *   fill(255, 0, 0);
 * }
 *
 * function draw() {
 *   let val = radio.value();
 *   background(val);
 *   text(val, width / 2, height / 2);
 * }
 * </code></div>
 * <div><code>
 * let radio;
 *
 * function setup() {
 *   radio = createRadio();
 *   radio.option('apple', 1);
 *   radio.option('bread', 2);
 *   radio.option('juice', 3);
 *   radio.style('width', '60px');
 *   textAlign(CENTER);
 * }
 *
 * function draw() {
 *   background(200);
 *   let val = radio.value();
 *   if (val) {
 *     text('item cost is $' + val, width / 2, height / 2);
 *   }
 * }
 * </code></div>
 */
p5.prototype.createRadio = function(existing_radios) {
  p5._validateParameters('createRadio', arguments);
  // do some prep by counting number of radios on page
  var radios = document.querySelectorAll('input[type=radio]');
  var count = 0;
  if (radios.length > 1) {
    var length = radios.length;
    var prev = radios[0].name;
    var current = radios[1].name;
    count = 1;
    for (var i = 1; i < length; i++) {
      current = radios[i].name;
      if (prev !== current) {
        count++;
      }
      prev = current;
    }
  } else if (radios.length === 1) {
    count = 1;
  }
  // see if we got an existing set of radios from callee
  var elt, self;
  if (typeof existing_radios === 'object') {
    // use existing elements
    self = existing_radios;
    elt = this.elt = existing_radios.elt;
  } else {
    // create a set of radio buttons
    elt = document.createElement('div');
    self = addElement(elt, this);
  }
  // setup member functions
  self._getInputChildrenArray = function() {
    return Array.prototype.slice.call(this.elt.children).filter(function(c) {
      return c.tagName === 'INPUT';
    });
  };

  var times = -1;
  self.option = function(name, value) {
    var opt = document.createElement('input');
    opt.type = 'radio';
    opt.innerHTML = name;
    if (value) opt.value = value;
    else opt.value = name;
    opt.setAttribute('name', 'defaultradio' + count);
    elt.appendChild(opt);
    if (name) {
      times++;
      var label = document.createElement('label');
      opt.setAttribute('id', 'defaultradio' + count + '-' + times);
      label.htmlFor = 'defaultradio' + count + '-' + times;
      label.appendChild(document.createTextNode(name));
      elt.appendChild(label);
    }
    return opt;
  };
  self.selected = function(value) {
    var i;
    var inputChildren = self._getInputChildrenArray();
    if (value) {
      for (i = 0; i < inputChildren.length; i++) {
        if (inputChildren[i].value === value) inputChildren[i].checked = true;
      }
      return this;
    } else {
      for (i = 0; i < inputChildren.length; i++) {
        if (inputChildren[i].checked === true) return inputChildren[i].value;
      }
    }
  };
  self.value = function(value) {
    var i;
    var inputChildren = self._getInputChildrenArray();
    if (value) {
      for (i = 0; i < inputChildren.length; i++) {
        if (inputChildren[i].value === value) inputChildren[i].checked = true;
      }
      return this;
    } else {
      for (i = 0; i < inputChildren.length; i++) {
        if (inputChildren[i].checked === true) return inputChildren[i].value;
      }
      return '';
    }
  };
  return self;
};

/**
 * Creates a colorPicker element in the DOM for color input.
 * The .value() method will return a hex string (#rrggbb) of the color.
 * The .color() method will return a p5.Color object with the current chosen color.
 *
 * @method createColorPicker
 * @param {String|p5.Color} [value] default color of element
 * @return {p5.Element} pointer to <a href="#/p5.Element">p5.Element</a> holding created node
 * @example
 * <div><code>
 * let colorPicker;
 * function setup() {
 *   createCanvas(100, 100);
 *   colorPicker = createColorPicker('#ed225d');
 *   colorPicker.position(0, height + 5);
 * }
 *
 * function draw() {
 *   background(colorPicker.color());
 * }
 * </code></div>
 * <div><code>
 * let inp1, inp2;
 * function setup() {
 *   createCanvas(100, 100);
 *   background('grey');
 *   inp1 = createColorPicker('#ff0000');
 *   inp1.position(0, height + 5);
 *   inp1.input(setShade1);
 *   inp2 = createColorPicker(color('yellow'));
 *   inp2.position(0, height + 30);
 *   inp2.input(setShade2);
 *   setMidShade();
 * }
 *
 * function setMidShade() {
 *   // Finding a shade between the two
 *   let commonShade = lerpColor(inp1.color(), inp2.color(), 0.5);
 *   fill(commonShade);
 *   rect(20, 20, 60, 60);
 * }
 *
 * function setShade1() {
 *   setMidShade();
 *   console.log('You are choosing shade 1 to be : ', this.value());
 * }
 * function setShade2() {
 *   setMidShade();
 *   console.log('You are choosing shade 2 to be : ', this.value());
 * }
 * </code></div>
 */
p5.prototype.createColorPicker = function(value) {
  p5._validateParameters('createColorPicker', arguments);
  var elt = document.createElement('input');
  var self;
  elt.type = 'color';
  if (value) {
    if (value instanceof p5.Color) {
      elt.value = value.toString('#rrggbb');
    } else {
      p5.prototype._colorMode = 'rgb';
      p5.prototype._colorMaxes = {
        rgb: [255, 255, 255, 255],
        hsb: [360, 100, 100, 1],
        hsl: [360, 100, 100, 1]
      };
      elt.value = p5.prototype.color(value).toString('#rrggbb');
    }
  } else {
    elt.value = '#000000';
  }
  self = addElement(elt, this);
  // Method to return a p5.Color object for the given color.
  self.color = function() {
    if (value.mode) {
      p5.prototype._colorMode = value.mode;
    }
    if (value.maxes) {
      p5.prototype._colorMaxes = value.maxes;
    }
    return p5.prototype.color(this.elt.value);
  };
  return self;
};

/**
 * Creates an &lt;input&gt;&lt;/input&gt; element in the DOM for text input.
 * Use .<a href="#/p5.Element/size">size()</a> to set the display length of the box.
 *
 * @method createInput
 * @param {String} [value] default value of the input box
 * @param {String} [type] type of text, ie text, password etc. Defaults to text
 * @return {p5.Element} pointer to <a href="#/p5.Element">p5.Element</a> holding created node
 * @example
 * <div class='norender'><code>
 * function setup() {
 *   let inp = createInput('');
 *   inp.input(myInputEvent);
 * }
 *
 * function myInputEvent() {
 *   console.log('you are typing: ', this.value());
 * }
 * </code></div>
 */
p5.prototype.createInput = function(value, type) {
  p5._validateParameters('createInput', arguments);
  var elt = document.createElement('input');
  elt.type = type ? type : 'text';
  if (value) elt.value = value;
  return addElement(elt, this);
};

/**
 * Creates an &lt;input&gt;&lt;/input&gt; element in the DOM of type 'file'.
 * This allows users to select local files for use in a sketch.
 *
 * @method createFileInput
 * @param  {Function} [callback] callback function for when a file loaded
 * @param  {String} [multiple] optional to allow multiple files selected
 * @return {p5.Element} pointer to <a href="#/p5.Element">p5.Element</a> holding created DOM element
 * @example
 * <div><code>
 * let input;
 * let img;
 *
 * function setup() {
 *   input = createFileInput(handleFile);
 *   input.position(0, 0);
 * }
 *
 * function draw() {
 *   background(255);
 *   if (img) {
 *     image(img, 0, 0, width, height);
 *   }
 * }
 *
 * function handleFile(file) {
 *   print(file);
 *   if (file.type === 'image') {
 *     img = createImg(file.data, '');
 *     img.hide();
 *   } else {
 *     img = null;
 *   }
 * }
 * </code></div>
 */
p5.prototype.createFileInput = function(callback, multiple) {
  p5._validateParameters('createFileInput', arguments);
  // Function to handle when a file is selected
  // We're simplifying life and assuming that we always
  // want to load every selected file
  function handleFileSelect(evt) {
    // These are the files
    var files = evt.target.files;
    // Load each one and trigger a callback
    for (var i = 0; i < files.length; i++) {
      var f = files[i];
      p5.File._load(f, callback);
    }
  }
  // Is the file stuff supported?
  if (window.File && window.FileReader && window.FileList && window.Blob) {
    // Yup, we're ok and make an input file selector
    var elt = document.createElement('input');
    elt.type = 'file';

    // If we get a second argument that evaluates to true
    // then we are looking for multiple files
    if (multiple) {
      // Anything gets the job done
      elt.multiple = 'multiple';
    }

    // Now let's handle when a file was selected
    elt.addEventListener('change', handleFileSelect, false);
    return addElement(elt, this);
  } else {
    console.log(
      'The File APIs are not fully supported in this browser. Cannot create element.'
    );
  }
};

/** VIDEO STUFF **/

function createMedia(pInst, type, src, callback) {
  var elt = document.createElement(type);

  // allow src to be empty
  src = src || '';
  if (typeof src === 'string') {
    src = [src];
  }
  for (var i = 0; i < src.length; i++) {
    var source = document.createElement('source');
    source.src = src[i];
    elt.appendChild(source);
  }
  if (typeof callback !== 'undefined') {
    var callbackHandler = function() {
      callback();
      elt.removeEventListener('canplaythrough', callbackHandler);
    };
    elt.addEventListener('canplaythrough', callbackHandler);
  }

  var c = addElement(elt, pInst, true);
  c.loadedmetadata = false;
  // set width and height onload metadata
  elt.addEventListener('loadedmetadata', function() {
    c.width = elt.videoWidth;
    c.height = elt.videoHeight;
    //c.elt.playbackRate = s;
    // set elt width and height if not set
    if (c.elt.width === 0) c.elt.width = elt.videoWidth;
    if (c.elt.height === 0) c.elt.height = elt.videoHeight;
    if (c.presetPlaybackRate) {
      c.elt.playbackRate = c.presetPlaybackRate;
      delete c.presetPlaybackRate;
    }
    c.loadedmetadata = true;
  });

  return c;
}
/**
 * Creates an HTML5 &lt;video&gt; element in the DOM for simple playback
 * of audio/video. Shown by default, can be hidden with .<a href="#/p5.Element/hide">hide()</a>
 * and drawn into canvas using video(). The first parameter
 * can be either a single string path to a video file, or an array of string
 * paths to different formats of the same video. This is useful for ensuring
 * that your video can play across different browsers, as each supports
 * different formats. See <a href='https://developer.mozilla.org/en-US/docs/Web/HTML/Supported_media_formats'>this
 * page</a> for further information about supported formats.
 *
 * @method createVideo
 * @param  {String|String[]} src path to a video file, or array of paths for
 *                             supporting different browsers
 * @param  {Function} [callback] callback function to be called upon
 *                             'canplaythrough' event fire, that is, when the
 *                             browser can play the media, and estimates that
 *                             enough data has been loaded to play the media
 *                             up to its end without having to stop for
 *                             further buffering of content
 * @return {p5.MediaElement}   pointer to video <a href="#/p5.Element">p5.Element</a>
 * @example
 * <div><code>
 * let vid;
 * function setup() {
 *   noCanvas();
 *
 *   vid = createVideo(
 *     ['assets/small.mp4', 'assets/small.ogv', 'assets/small.webm'],
 *     vidLoad
 *   );
 *
 *   vid.size(100, 100);
 * }
 *
 * // This function is called when the video loads
 * function vidLoad() {
 *   vid.loop();
 *   vid.volume(0);
 * }
 * </code></div>
 */
p5.prototype.createVideo = function(src, callback) {
  p5._validateParameters('createVideo', arguments);
  return createMedia(this, 'video', src, callback);
};

/** AUDIO STUFF **/

/**
 * Creates a hidden HTML5 &lt;audio&gt; element in the DOM for simple audio
 * playback. The first parameter can be either a single string path to a
 * audio file, or an array of string paths to different formats of the same
 * audio. This is useful for ensuring that your audio can play across
 * different browsers, as each supports different formats.
 * See <a href='https://developer.mozilla.org/en-US/docs/Web/HTML/Supported_media_formats'>this
 * page for further information about supported formats</a>.
 *
 * @method createAudio
 * @param  {String|String[]} [src] path to an audio file, or array of paths
 *                             for supporting different browsers
 * @param  {Function} [callback] callback function to be called upon
 *                             'canplaythrough' event fire, that is, when the
 *                             browser can play the media, and estimates that
 *                             enough data has been loaded to play the media
 *                             up to its end without having to stop for
 *                             further buffering of content
 * @return {p5.MediaElement}   pointer to audio <a href="#/p5.Element">p5.Element</a>
 * @example
 * <div><code>
 * let ele;
 * function setup() {
 *   ele = createAudio('assets/beat.mp3');
 *
 *   // here we set the element to autoplay
 *   // The element will play as soon
 *   // as it is able to do so.
 *   ele.autoplay(true);
 * }
 * </code></div>
 */
p5.prototype.createAudio = function(src, callback) {
  p5._validateParameters('createAudio', arguments);
  return createMedia(this, 'audio', src, callback);
};

/** CAMERA STUFF **/

/**
 * @property {String} VIDEO
 * @final
 * @category Constants
 */
p5.prototype.VIDEO = 'video';
/**
 * @property {String} AUDIO
 * @final
 * @category Constants
 */
p5.prototype.AUDIO = 'audio';

// from: https://developer.mozilla.org/en-US/docs/Web/API/MediaDevices/getUserMedia
// Older browsers might not implement mediaDevices at all, so we set an empty object first
if (navigator.mediaDevices === undefined) {
  navigator.mediaDevices = {};
}

// Some browsers partially implement mediaDevices. We can't just assign an object
// with getUserMedia as it would overwrite existing properties.
// Here, we will just add the getUserMedia property if it's missing.
if (navigator.mediaDevices.getUserMedia === undefined) {
  navigator.mediaDevices.getUserMedia = function(constraints) {
    // First get ahold of the legacy getUserMedia, if present
    var getUserMedia =
      navigator.webkitGetUserMedia || navigator.mozGetUserMedia;

    // Some browsers just don't implement it - return a rejected promise with an error
    // to keep a consistent interface
    if (!getUserMedia) {
      return Promise.reject(
        new Error('getUserMedia is not implemented in this browser')
      );
    }

    // Otherwise, wrap the call to the old navigator.getUserMedia with a Promise
    return new Promise(function(resolve, reject) {
      getUserMedia.call(navigator, constraints, resolve, reject);
    });
  };
}

/**
 * <p>Creates a new HTML5 &lt;video&gt; element that contains the audio/video
 * feed from a webcam. The element is separate from the canvas and is
 * displayed by default. The element can be hidden using .<a href="#/p5.Element/hide">hide()</a>. The feed
 * can be drawn onto the canvas using <a href="#/p5/image">image()</a>. The loadedmetadata property can
 * be used to detect when the element has fully loaded (see second example).</p>
 * <p>More specific properties of the feed can be passing in a Constraints object.
 * See the
 * <a href='http://w3c.github.io/mediacapture-main/getusermedia.html#media-track-constraints'> W3C
 * spec</a> for possible properties. Note that not all of these are supported
 * by all browsers.</p>
 * <p>Security note: A new browser security specification requires that getUserMedia,
 * which is behind <a href="#/p5/createCapture">createCapture()</a>, only works when you're running the code locally,
 * or on HTTPS. Learn more <a href='http://stackoverflow.com/questions/34197653/getusermedia-in-chrome-47-without-using-https'>here</a>
 * and <a href='https://developer.mozilla.org/en-US/docs/Web/API/MediaDevices/getUserMedia'>here</a>.</p>
 *
 * @method createCapture
 * @param  {String|Constant|Object}   type type of capture, either VIDEO or
 *                                   AUDIO if none specified, default both,
 *                                   or a Constraints object
 * @param  {Function}                 [callback] function to be called once
 *                                   stream has loaded
 * @return {p5.Element} capture video <a href="#/p5.Element">p5.Element</a>
 * @example
 * <div class='norender notest'><code>
 * let capture;
 *
 * function setup() {
 *   createCanvas(480, 480);
 *   capture = createCapture(VIDEO);
 *   capture.hide();
 * }
 *
 * function draw() {
 *   image(capture, 0, 0, width, width * capture.height / capture.width);
 *   filter(INVERT);
 * }
 * </code></div>
 * <div class='norender notest'><code>
 * function setup() {
 *   createCanvas(480, 120);
 *   let constraints = {
 *     video: {
 *       mandatory: {
 *         minWidth: 1280,
 *         minHeight: 720
 *       },
 *       optional: [{ maxFrameRate: 10 }]
 *     },
 *     audio: true
 *   };
 *   createCapture(constraints, function(stream) {
 *     console.log(stream);
 *   });
 * }
 * </code></div>
 * <code><div class='norender notest'>
 * let capture;
 *
 * function setup() {
 *   createCanvas(640, 480);
 *   capture = createCapture(VIDEO);
 * }
 * function draw() {
 *   background(0);
 *   if (capture.loadedmetadata) {
 *     let c = capture.get(0, 0, 100, 100);
 *     image(c, 0, 0);
 *   }
 * }
 * </code></div>
 */
p5.prototype.createCapture = function() {
  p5._validateParameters('createCapture', arguments);
  var useVideo = true;
  var useAudio = true;
  var constraints;
  var cb;
  for (var i = 0; i < arguments.length; i++) {
    if (arguments[i] === p5.prototype.VIDEO) {
      useAudio = false;
    } else if (arguments[i] === p5.prototype.AUDIO) {
      useVideo = false;
    } else if (typeof arguments[i] === 'object') {
      constraints = arguments[i];
    } else if (typeof arguments[i] === 'function') {
      cb = arguments[i];
    }
  }
  if (navigator.mediaDevices && navigator.mediaDevices.getUserMedia) {
    var elt = document.createElement('video');
    // required to work in iOS 11 & up:
    elt.setAttribute('playsinline', '');

    if (!constraints) {
      constraints = { video: useVideo, audio: useAudio };
    }

    navigator.mediaDevices.getUserMedia(constraints).then(
      function(stream) {
        try {
          if ('srcObject' in elt) {
            elt.srcObject = stream;
          } else {
            elt.src = window.URL.createObjectURL(stream);
          }
        } catch (err) {
          elt.src = stream;
        }
      },
      function(e) {
        console.log(e);
      }
    );
  } else {
    throw 'getUserMedia not supported in this browser';
  }
  var c = addElement(elt, this, true);
  c.loadedmetadata = false;
  // set width and height onload metadata
  elt.addEventListener('loadedmetadata', function() {
    elt.play();

    if (elt.width) {
      c.width = elt.width;
      c.height = elt.height;
    } else {
      c.width = c.elt.width = elt.videoWidth;
      c.height = c.elt.height = elt.videoHeight;
    }
    c.loadedmetadata = true;
    if (cb) {
      cb(elt.srcObject);
    }
  });
  return c;
};

/**
 * Creates element with given tag in the DOM with given content.
 *
 * @method createElement
 * @param  {String} tag tag for the new element
 * @param  {String} [content] html content to be inserted into the element
 * @return {p5.Element} pointer to <a href="#/p5.Element">p5.Element</a> holding created node
 * @example
 * <div class='norender'><code>
 * createElement('h2', 'im an h2 p5.element!');
 * </code></div>
 */
p5.prototype.createElement = function(tag, content) {
  p5._validateParameters('createElement', arguments);
  var elt = document.createElement(tag);
  if (typeof content !== 'undefined') {
    elt.innerHTML = content;
  }
  return addElement(elt, this);
};

// =============================================================================
//                         p5.Element additions
// =============================================================================
/**
 *
 * Adds specified class to the element.
 *
 * @for p5.Element
 * @method addClass
 * @param  {String} class name of class to add
 * @chainable
 * @example
 * <div class='norender'><code>
 * let div = createDiv('div');
 * div.addClass('myClass');
 * </code></div>
 */
p5.Element.prototype.addClass = function(c) {
  if (this.elt.className) {
    if (!this.hasClass(c)) {
      this.elt.className = this.elt.className + ' ' + c;
    }
  } else {
    this.elt.className = c;
  }
  return this;
};

/**
 *
 * Removes specified class from the element.
 *
 * @method removeClass
 * @param  {String} class name of class to remove
 * @chainable
 * @example
 * <div class='norender'><code>
 * // In this example, a class is set when the div is created
 * // and removed when mouse is pressed. This could link up
 * // with a CSS style rule to toggle style properties.
 *
 * let div;
 *
 * function setup() {
 *   div = createDiv('div');
 *   div.addClass('myClass');
 * }
 *
 * function mousePressed() {
 *   div.removeClass('myClass');
 * }
 * </code></div>
 */
p5.Element.prototype.removeClass = function(c) {
  // Note: Removing a class that does not exist does NOT throw an error in classList.remove method
  this.elt.classList.remove(c);
  return this;
};

/**
 *
 * Checks if specified class already set to element
 *
 * @method hasClass
 * @returns {boolean} a boolean value if element has specified class
 * @param c {String} class name of class to check
 * @example
 * <div class='norender'><code>
 * let div;
 *
 * function setup() {
 *   div = createDiv('div');
 *   div.addClass('show');
 * }
 *
 * function mousePressed() {
 *   if (div.hasClass('show')) {
 *     div.addClass('show');
 *   } else {
 *     div.removeClass('show');
 *   }
 * }
 * </code></div>
 */
p5.Element.prototype.hasClass = function(c) {
  return this.elt.classList.contains(c);
};

/**
 *
 * Toggles element class
 *
 * @method toggleClass
 * @param c {String} class name to toggle
 * @chainable
 * @example
 * <div class='norender'><code>
 * let div;
 *
 * function setup() {
 *   div = createDiv('div');
 *   div.addClass('show');
 * }
 *
 * function mousePressed() {
 *   div.toggleClass('show');
 * }
 * </code></div>
 */
p5.Element.prototype.toggleClass = function(c) {
  // classList also has a toggle() method, but we cannot use that yet as support is unclear.
  // See https://github.com/processing/p5.js/issues/3631
  // this.elt.classList.toggle(c);
  if (this.elt.classList.contains(c)) {
    this.elt.classList.remove(c);
  } else {
    this.elt.classList.add(c);
  }
  return this;
};

/**
 *
 * Attaches the element  as a child to the parent specified.
 * Accepts either a string ID, DOM node, or <a href="#/p5.Element">p5.Element</a>.
 * If no argument is specified, an array of children DOM nodes is returned.
 *
 * @method child
 * @returns {Node[]} an array of child nodes
 * @example
 * <div class='norender'><code>
 * let div0 = createDiv('this is the parent');
 * let div1 = createDiv('this is the child');
 * div0.child(div1); // use p5.Element
 * </code></div>
 * <div class='norender'><code>
 * let div0 = createDiv('this is the parent');
 * let div1 = createDiv('this is the child');
 * div1.id('apples');
 * div0.child('apples'); // use id
 * </code></div>
 * <div class='norender notest'><code>
 * // this example assumes there is a div already on the page
 * // with id "myChildDiv"
 * let div0 = createDiv('this is the parent');
 * let elt = document.getElementById('myChildDiv');
 * div0.child(elt); // use element from page
 * </code></div>
 */
/**
 * @method child
 * @param  {String|p5.Element} [child] the ID, DOM node, or <a href="#/p5.Element">p5.Element</a>
 *                         to add to the current element
 * @chainable
 */
p5.Element.prototype.child = function(c) {
  if (typeof c === 'undefined') {
    return this.elt.childNodes;
  }
  if (typeof c === 'string') {
    if (c[0] === '#') {
      c = c.substring(1);
    }
    c = document.getElementById(c);
  } else if (c instanceof p5.Element) {
    c = c.elt;
  }
  this.elt.appendChild(c);
  return this;
};

/**
 * Centers a p5 Element either vertically, horizontally,
 * or both, relative to its parent or according to
 * the body if the Element has no parent. If no argument is passed
 * the Element is aligned both vertically and horizontally.
 *
 * @method center
 * @param  {String} [align]       passing 'vertical', 'horizontal' aligns element accordingly
 * @chainable
 *
 * @example
 * <div><code>
 * function setup() {
 *   let div = createDiv('').size(10, 10);
 *   div.style('background-color', 'orange');
 *   div.center();
 * }
 * </code></div>
 */
p5.Element.prototype.center = function(align) {
  var style = this.elt.style.display;
  var hidden = this.elt.style.display === 'none';
  var parentHidden = this.parent().style.display === 'none';
  var pos = { x: this.elt.offsetLeft, y: this.elt.offsetTop };

  if (hidden) this.show();

  this.elt.style.display = 'block';
  this.position(0, 0);

  if (parentHidden) this.parent().style.display = 'block';

  var wOffset = Math.abs(this.parent().offsetWidth - this.elt.offsetWidth);
  var hOffset = Math.abs(this.parent().offsetHeight - this.elt.offsetHeight);
  var y = pos.y;
  var x = pos.x;

  if (align === 'both' || align === undefined) {
    this.position(wOffset / 2, hOffset / 2);
  } else if (align === 'horizontal') {
    this.position(wOffset / 2, y);
  } else if (align === 'vertical') {
    this.position(x, hOffset / 2);
  }

  this.style('display', style);

  if (hidden) this.hide();

  if (parentHidden) this.parent().style.display = 'none';

  return this;
};

/**
 *
 * If an argument is given, sets the inner HTML of the element,
 * replacing any existing html. If true is included as a second
 * argument, html is appended instead of replacing existing html.
 * If no arguments are given, returns
 * the inner HTML of the element.
 *
 * @for p5.Element
 * @method html
 * @returns {String} the inner HTML of the element
 * @example
 * <div class='norender'><code>
 * let div = createDiv('').size(100, 100);
 * div.html('hi');
 * </code></div>
 * <div class='norender'><code>
 * let div = createDiv('Hello ').size(100, 100);
 * div.html('World', true);
 * </code></div>
 */
/**
 * @method html
 * @param  {String} [html] the HTML to be placed inside the element
 * @param  {boolean} [append] whether to append HTML to existing
 * @chainable
 */
p5.Element.prototype.html = function() {
  if (arguments.length === 0) {
    return this.elt.innerHTML;
  } else if (arguments[1]) {
    this.elt.insertAdjacentHTML('beforeend', arguments[0]);
    return this;
  } else {
    this.elt.innerHTML = arguments[0];
    return this;
  }
};

/**
 *
 * Sets the position of the element relative to (0, 0) of the
 * window. Essentially, sets position:absolute and left and top
 * properties of style. If no arguments given returns the x and y position
 * of the element in an object.
 *
 * @method position
 * @returns {Object} the x and y position of the element in an object
 * @example
 * <div><code class='norender'>
 * function setup() {
 *   let cnv = createCanvas(100, 100);
 *   // positions canvas 50px to the right and 100px
 *   // below upper left corner of the window
 *   cnv.position(50, 100);
 * }
 * </code></div>
 */
/**
 * @method position
 * @param  {Number} [x] x-position relative to upper left of window
 * @param  {Number} [y] y-position relative to upper left of window
 * @chainable
 */
p5.Element.prototype.position = function() {
  if (arguments.length === 0) {
    return { x: this.elt.offsetLeft, y: this.elt.offsetTop };
  } else {
    this.elt.style.position = 'absolute';
    this.elt.style.left = arguments[0] + 'px';
    this.elt.style.top = arguments[1] + 'px';
    this.x = arguments[0];
    this.y = arguments[1];
    return this;
  }
};

/* Helper method called by p5.Element.style() */
p5.Element.prototype._translate = function() {
  this.elt.style.position = 'absolute';
  // save out initial non-translate transform styling
  var transform = '';
  if (this.elt.style.transform) {
    transform = this.elt.style.transform.replace(/translate3d\(.*\)/g, '');
    transform = transform.replace(/translate[X-Z]?\(.*\)/g, '');
  }
  if (arguments.length === 2) {
    this.elt.style.transform =
      'translate(' + arguments[0] + 'px, ' + arguments[1] + 'px)';
  } else if (arguments.length > 2) {
    this.elt.style.transform =
      'translate3d(' +
      arguments[0] +
      'px,' +
      arguments[1] +
      'px,' +
      arguments[2] +
      'px)';
    if (arguments.length === 3) {
      this.elt.parentElement.style.perspective = '1000px';
    } else {
      this.elt.parentElement.style.perspective = arguments[3] + 'px';
    }
  }
  // add any extra transform styling back on end
  this.elt.style.transform += transform;
  return this;
};

/* Helper method called by p5.Element.style() */
p5.Element.prototype._rotate = function() {
  // save out initial non-rotate transform styling
  var transform = '';
  if (this.elt.style.transform) {
    transform = this.elt.style.transform.replace(/rotate3d\(.*\)/g, '');
    transform = transform.replace(/rotate[X-Z]?\(.*\)/g, '');
  }

  if (arguments.length === 1) {
    this.elt.style.transform = 'rotate(' + arguments[0] + 'deg)';
  } else if (arguments.length === 2) {
    this.elt.style.transform =
      'rotate(' + arguments[0] + 'deg, ' + arguments[1] + 'deg)';
  } else if (arguments.length === 3) {
    this.elt.style.transform = 'rotateX(' + arguments[0] + 'deg)';
    this.elt.style.transform += 'rotateY(' + arguments[1] + 'deg)';
    this.elt.style.transform += 'rotateZ(' + arguments[2] + 'deg)';
  }
  // add remaining transform back on
  this.elt.style.transform += transform;
  return this;
};

/**
 * Sets the given style (css) property (1st arg) of the element with the
 * given value (2nd arg). If a single argument is given, .style()
 * returns the value of the given property; however, if the single argument
 * is given in css syntax ('text-align:center'), .style() sets the css
 * appropriately.
 *
 * @method style
 * @param  {String} property   property to be set
 * @returns {String} value of property
 * @example
 * <div><code class='norender'>
 * let myDiv = createDiv('I like pandas.');
 * myDiv.style('font-size', '18px');
 * myDiv.style('color', '#ff0000');
 * </code></div>
 * <div><code class='norender'>
 * let col = color(25, 23, 200, 50);
 * let button = createButton('button');
 * button.style('background-color', col);
 * button.position(10, 10);
 * </code></div>
 * <div><code class='norender'>
 * let myDiv;
 * function setup() {
 *   background(200);
 *   myDiv = createDiv('I like gray.');
 *   myDiv.position(20, 20);
 * }
 *
 * function draw() {
 *   myDiv.style('font-size', mouseX + 'px');
 * }
 * </code></div>
 */
/**
 * @method style
 * @param  {String} property
 * @param  {String|Number|p5.Color} value     value to assign to property
 * @return {String} current value of property, if no value is given as second argument
 * @chainable
 */
p5.Element.prototype.style = function(prop, val) {
  var self = this;

  if (val instanceof p5.Color) {
    val =
      'rgba(' +
      val.levels[0] +
      ',' +
      val.levels[1] +
      ',' +
      val.levels[2] +
      ',' +
      val.levels[3] / 255 +
      ')';
  }

  if (typeof val === 'undefined') {
    // input provided as single line string
    if (prop.indexOf(':') === -1) {
      var styles = window.getComputedStyle(self.elt);
      var style = styles.getPropertyValue(prop);
      return style;
    } else {
      var attrs = prop.split(';');
      for (var i = 0; i < attrs.length; i++) {
        var parts = attrs[i].split(':');
        if (parts[0] && parts[1]) {
          this.elt.style[parts[0].trim()] = parts[1].trim();
        }
      }
    }
  } else {
    // input provided as key,val pair
    this.elt.style[prop] = val;
    if (
      prop === 'width' ||
      prop === 'height' ||
      prop === 'left' ||
      prop === 'top'
    ) {
      var numVal = val.replace(/\D+/g, '');
      this[prop] = parseInt(numVal, 10);
    }
  }
  return this;
};

/**
 *
 * Adds a new attribute or changes the value of an existing attribute
 * on the specified element. If no value is specified, returns the
 * value of the given attribute, or null if attribute is not set.
 *
 * @method attribute
 * @return {String} value of attribute
 *
 * @example
 * <div class='norender'><code>
 * let myDiv = createDiv('I like pandas.');
 * myDiv.attribute('align', 'center');
 * </code></div>
 */
/**
 * @method attribute
 * @param  {String} attr       attribute to set
 * @param  {String} value      value to assign to attribute
 * @chainable
 */
p5.Element.prototype.attribute = function(attr, value) {
  //handling for checkboxes and radios to ensure options get
  //attributes not divs
  if (
    this.elt.firstChild != null &&
    (this.elt.firstChild.type === 'checkbox' ||
      this.elt.firstChild.type === 'radio')
  ) {
    if (typeof value === 'undefined') {
      return this.elt.firstChild.getAttribute(attr);
    } else {
      for (var i = 0; i < this.elt.childNodes.length; i++) {
        this.elt.childNodes[i].setAttribute(attr, value);
      }
    }
  } else if (typeof value === 'undefined') {
    return this.elt.getAttribute(attr);
  } else {
    this.elt.setAttribute(attr, value);
    return this;
  }
};

/**
 *
 * Removes an attribute on the specified element.
 *
 * @method removeAttribute
 * @param  {String} attr       attribute to remove
 * @chainable
 *
 * @example
 * <div><code>
 * let button;
 * let checkbox;
 *
 * function setup() {
 *   checkbox = createCheckbox('enable', true);
 *   checkbox.changed(enableButton);
 *   button = createButton('button');
 *   button.position(10, 10);
 * }
 *
 * function enableButton() {
 *   if (this.checked()) {
 *     // Re-enable the button
 *     button.removeAttribute('disabled');
 *   } else {
 *     // Disable the button
 *     button.attribute('disabled', '');
 *   }
 * }
 * </code></div>
 */
p5.Element.prototype.removeAttribute = function(attr) {
  if (
    this.elt.firstChild != null &&
    (this.elt.firstChild.type === 'checkbox' ||
      this.elt.firstChild.type === 'radio')
  ) {
    for (var i = 0; i < this.elt.childNodes.length; i++) {
      this.elt.childNodes[i].removeAttribute(attr);
    }
  }
  this.elt.removeAttribute(attr);
  return this;
};

/**
 * Either returns the value of the element if no arguments
 * given, or sets the value of the element.
 *
 * @method value
 * @return {String|Number} value of the element
 * @example
 * <div class='norender'><code>
 * // gets the value
 * let inp;
 * function setup() {
 *   inp = createInput('');
 * }
 *
 * function mousePressed() {
 *   print(inp.value());
 * }
 * </code></div>
 * <div class='norender'><code>
 * // sets the value
 * let inp;
 * function setup() {
 *   inp = createInput('myValue');
 * }
 *
 * function mousePressed() {
 *   inp.value('myValue');
 * }
 * </code></div>
 */
/**
 * @method value
 * @param  {String|Number}     value
 * @chainable
 */
p5.Element.prototype.value = function() {
  if (arguments.length > 0) {
    this.elt.value = arguments[0];
    return this;
  } else {
    if (this.elt.type === 'range') {
      return parseFloat(this.elt.value);
    } else return this.elt.value;
  }
};

/**
 *
 * Shows the current element. Essentially, setting display:block for the style.
 *
 * @method show
 * @chainable
 * @example
 * <div class='norender'><code>
 * let div = createDiv('div');
 * div.style('display', 'none');
 * div.show(); // turns display to block
 * </code></div>
 */
p5.Element.prototype.show = function() {
  this.elt.style.display = 'block';
  return this;
};

/**
 * Hides the current element. Essentially, setting display:none for the style.
 *
 * @method hide
 * @chainable
 * @example
 * <div class='norender'><code>
 * let div = createDiv('this is a div');
 * div.hide();
 * </code></div>
 */
p5.Element.prototype.hide = function() {
  this.elt.style.display = 'none';
  return this;
};

/**
 *
 * Sets the width and height of the element. AUTO can be used to
 * only adjust one dimension at a time. If no arguments are given, it
 * returns the width and height of the element in an object. In case of
 * elements which need to be loaded, such as images, it is recommended
 * to call the function after the element has finished loading.
 *
 * @method size
 * @return {Object} the width and height of the element in an object
 * @example
 * <div class='norender'><code>
 * let div = createDiv('this is a div');
 * div.size(100, 100);
 * let img = createImg(
 *   'assets/rockies.jpg',
 *   'A tall mountain with a small forest and field in front of it on a sunny day',
 *   '',
 *   () => {
 *     img.size(10, AUTO);
 *   }
 * );
 * </code></div>
 */
/**
 * @method size
 * @param  {Number|Constant} w    width of the element, either AUTO, or a number
 * @param  {Number|Constant} [h] height of the element, either AUTO, or a number
 * @chainable
 */
p5.Element.prototype.size = function(w, h) {
  if (arguments.length === 0) {
    return { width: this.elt.offsetWidth, height: this.elt.offsetHeight };
  } else {
    var aW = w;
    var aH = h;
    var AUTO = p5.prototype.AUTO;
    if (aW !== AUTO || aH !== AUTO) {
      if (aW === AUTO) {
        aW = h * this.width / this.height;
      } else if (aH === AUTO) {
        aH = w * this.height / this.width;
      }
      // set diff for cnv vs normal div
      if (this.elt instanceof HTMLCanvasElement) {
        var j = {};
        var k = this.elt.getContext('2d');
        var prop;
        for (prop in k) {
          j[prop] = k[prop];
        }
        this.elt.setAttribute('width', aW * this._pInst._pixelDensity);
        this.elt.setAttribute('height', aH * this._pInst._pixelDensity);
        this.elt.style.width = aW + 'px';
        this.elt.style.height = aH + 'px';
        this._pInst.scale(this._pInst._pixelDensity, this._pInst._pixelDensity);
        for (prop in j) {
          this.elt.getContext('2d')[prop] = j[prop];
        }
      } else {
        this.elt.style.width = aW + 'px';
        this.elt.style.height = aH + 'px';
        this.elt.width = aW;
        this.elt.height = aH;
      }

      this.width = this.elt.offsetWidth;
      this.height = this.elt.offsetHeight;

      if (this._pInst && this._pInst._curElement) {
        // main canvas associated with p5 instance
        if (this._pInst._curElement.elt === this.elt) {
          this._pInst._setProperty('width', this.elt.offsetWidth);
          this._pInst._setProperty('height', this.elt.offsetHeight);
        }
      }
    }
    return this;
  }
};

/**
 * Removes the element, stops all media streams, and deregisters all listeners.
 * @method remove
 * @example
 * <div class='norender'><code>
 * let myDiv = createDiv('this is some text');
 * myDiv.remove();
 * </code></div>
 */
p5.Element.prototype.remove = function() {
  // stop all audios/videos and detach all devices like microphone/camera etc
  // used as input/output for audios/videos.
  if (this instanceof p5.MediaElement) {
    const tracks = this.elt.srcObject.getTracks();
    tracks.forEach(function(track) {
      track.stop();
    });
  }

  // delete the reference in this._pInst._elements
  const index = this._pInst._elements.indexOf(this);
  if (index !== -1) {
    this._pInst._elements.splice(index, 1);
  }

  // deregister events
  for (let ev in this._events) {
    this.elt.removeEventListener(ev, this._events[ev]);
  }
  if (this.elt && this.elt.parentNode) {
    this.elt.parentNode.removeChild(this.elt);
  }
};

/**
 * Registers a callback that gets called every time a file that is
 * dropped on the element has been loaded.
 * p5 will load every dropped file into memory and pass it as a p5.File object to the callback.
 * Multiple files dropped at the same time will result in multiple calls to the callback.
 *
 * You can optionally pass a second callback which will be registered to the raw
 * <a href="https://developer.mozilla.org/en-US/docs/Web/Events/drop">drop</a> event.
 * The callback will thus be provided the original
 * <a href="https://developer.mozilla.org/en-US/docs/Web/API/DragEvent">DragEvent</a>.
 * Dropping multiple files at the same time will trigger the second callback once per drop,
 * whereas the first callback will trigger for each loaded file.
 *
 * @method drop
 * @param  {Function} callback  callback to receive loaded file, called for each file dropped.
 * @param  {Function} [fxn]     callback triggered once when files are dropped with the drop event.
 * @chainable
 * @example
 * <div><code>
 * function setup() {
 *   let c = createCanvas(100, 100);
 *   background(200);
 *   textAlign(CENTER);
 *   text('drop file', width / 2, height / 2);
 *   c.drop(gotFile);
 * }
 *
 * function gotFile(file) {
 *   background(200);
 *   text('received file:', width / 2, height / 2);
 *   text(file.name, width / 2, height / 2 + 50);
 * }
 * </code></div>
 *
 * <div><code>
 * let img;
 *
 * function setup() {
 *   let c = createCanvas(100, 100);
 *   background(200);
 *   textAlign(CENTER);
 *   text('drop image', width / 2, height / 2);
 *   c.drop(gotFile);
 * }
 *
 * function draw() {
 *   if (img) {
 *     image(img, 0, 0, width, height);
 *   }
 * }
 *
 * function gotFile(file) {
 *   img = createImg(file.data, '').hide();
 * }
 * </code></div>
 *
 * @alt
 * Canvas turns into whatever image is dragged/dropped onto it.
 */
p5.Element.prototype.drop = function(callback, fxn) {
  // Is the file stuff supported?
  if (window.File && window.FileReader && window.FileList && window.Blob) {
    if (!this._dragDisabled) {
      this._dragDisabled = true;

      var preventDefault = function(evt) {
        evt.preventDefault();
      };

      // If you want to be able to drop you've got to turn off
      // a lot of default behavior.
      // avoid `attachListener` here, since it overrides other handlers.
      this.elt.addEventListener('dragover', preventDefault);

      // If this is a drag area we need to turn off the default behavior
      this.elt.addEventListener('dragleave', preventDefault);
    }

    // Deal with the files
    p5.Element._attachListener(
      'drop',
      function(evt) {
        evt.preventDefault();
        // Call the second argument as a callback that receives the raw drop event
        if (typeof fxn === 'function') {
          fxn.call(this, evt);
        }
        // A FileList
        var files = evt.dataTransfer.files;

        // Load each one and trigger the callback
        for (var i = 0; i < files.length; i++) {
          var f = files[i];
          p5.File._load(f, callback);
        }
      },
      this
    );
  } else {
    console.log('The File APIs are not fully supported in this browser.');
  }

  return this;
};

// =============================================================================
//                         p5.MediaElement additions
// =============================================================================

/**
 * Extends <a href="#/p5.Element">p5.Element</a> to handle audio and video. In addition to the methods
 * of <a href="#/p5.Element">p5.Element</a>, it also contains methods for controlling media. It is not
 * called directly, but <a href="#/p5.MediaElement">p5.MediaElement</a>s are created by calling <a href="#/p5/createVideo">createVideo</a>,
 * <a href="#/p5/createAudio">createAudio</a>, and <a href="#/p5/createCapture">createCapture</a>.
 *
 * @class p5.MediaElement
 * @constructor
 * @param {String} elt DOM node that is wrapped
 */
p5.MediaElement = function(elt, pInst) {
  p5.Element.call(this, elt, pInst);

  var self = this;
  this.elt.crossOrigin = 'anonymous';

  this._prevTime = 0;
  this._cueIDCounter = 0;
  this._cues = [];
  this._pixelsState = this;
  this._pixelDensity = 1;
  this._modified = false;

  /**
   * Path to the media element source.
   *
   * @property src
   * @return {String} src
   * @example
   * <div><code>
   * let ele;
   *
   * function setup() {
   *   background(250);
   *
   *   //p5.MediaElement objects are usually created
   *   //by calling the createAudio(), createVideo(),
   *   //and createCapture() functions.
   *
   *   //In this example we create
   *   //a new p5.MediaElement via createAudio().
   *   ele = createAudio('assets/beat.mp3');
   *
   *   //We'll set up our example so that
   *   //when you click on the text,
   *   //an alert box displays the MediaElement's
   *   //src field.
   *   textAlign(CENTER);
   *   text('Click Me!', width / 2, height / 2);
   * }
   *
   * function mouseClicked() {
   *   //here we test if the mouse is over the
   *   //canvas element when it's clicked
   *   if (mouseX >= 0 && mouseX <= width && mouseY >= 0 && mouseY <= height) {
   *     //Show our p5.MediaElement's src field
   *     alert(ele.src);
   *   }
   * }
   * </code></div>
   */
  Object.defineProperty(self, 'src', {
    get: function() {
      var firstChildSrc = self.elt.children[0].src;
      var srcVal = self.elt.src === window.location.href ? '' : self.elt.src;
      var ret = firstChildSrc === window.location.href ? srcVal : firstChildSrc;
      return ret;
    },
    set: function(newValue) {
      for (var i = 0; i < self.elt.children.length; i++) {
        self.elt.removeChild(self.elt.children[i]);
      }
      var source = document.createElement('source');
      source.src = newValue;
      elt.appendChild(source);
      self.elt.src = newValue;
      self.modified = true;
    }
  });

  // private _onended callback, set by the method: onended(callback)
  self._onended = function() {};
  self.elt.onended = function() {
    self._onended(self);
  };
};
p5.MediaElement.prototype = Object.create(p5.Element.prototype);

/**
 * Play an HTML5 media element.
 *
 * @method play
 * @chainable
 * @example
 * <div><code>
 * let ele;
 *
 * function setup() {
 *   //p5.MediaElement objects are usually created
 *   //by calling the createAudio(), createVideo(),
 *   //and createCapture() functions.
 *
 *   //In this example we create
 *   //a new p5.MediaElement via createAudio().
 *   ele = createAudio('assets/beat.mp3');
 *
 *   background(250);
 *   textAlign(CENTER);
 *   text('Click to Play!', width / 2, height / 2);
 * }
 *
 * function mouseClicked() {
 *   //here we test if the mouse is over the
 *   //canvas element when it's clicked
 *   if (mouseX >= 0 && mouseX <= width && mouseY >= 0 && mouseY <= height) {
 *     //Here we call the play() function on
 *     //the p5.MediaElement we created above.
 *     //This will start the audio sample.
 *     ele.play();
 *
 *     background(200);
 *     text('You clicked Play!', width / 2, height / 2);
 *   }
 * }
 * </code></div>
 */
p5.MediaElement.prototype.play = function() {
  if (this.elt.currentTime === this.elt.duration) {
    this.elt.currentTime = 0;
  }
  var promise;
  if (this.elt.readyState > 1) {
    promise = this.elt.play();
  } else {
    // in Chrome, playback cannot resume after being stopped and must reload
    this.elt.load();
    promise = this.elt.play();
  }
  if (promise && promise.catch) {
    promise.catch(function(e) {
      // if it's an autoplay failure error
      if (e.name === 'NotAllowedError') {
        p5._friendlyAutoplayError(this.src);
      } else {
        // any other kind of error
        console.error('Media play method encountered an unexpected error', e);
      }
    });
  }
  return this;
};

/**
 * Stops an HTML5 media element (sets current time to zero).
 *
 * @method stop
 * @chainable
 * @example
 * <div><code>
 * //This example both starts
 * //and stops a sound sample
 * //when the user clicks the canvas
 *
 * //We will store the p5.MediaElement
 * //object in here
 * let ele;
 *
 * //while our audio is playing,
 * //this will be set to true
 * let sampleIsPlaying = false;
 *
 * function setup() {
 *   //Here we create a p5.MediaElement object
 *   //using the createAudio() function.
 *   ele = createAudio('assets/beat.mp3');
 *   background(200);
 *   textAlign(CENTER);
 *   text('Click to play!', width / 2, height / 2);
 * }
 *
 * function mouseClicked() {
 *   //here we test if the mouse is over the
 *   //canvas element when it's clicked
 *   if (mouseX >= 0 && mouseX <= width && mouseY >= 0 && mouseY <= height) {
 *     background(200);
 *
 *     if (sampleIsPlaying) {
 *       //if the sample is currently playing
 *       //calling the stop() function on
 *       //our p5.MediaElement will stop
 *       //it and reset its current
 *       //time to 0 (i.e. it will start
 *       //at the beginning the next time
 *       //you play it)
 *       ele.stop();
 *
 *       sampleIsPlaying = false;
 *       text('Click to play!', width / 2, height / 2);
 *     } else {
 *       //loop our sound element until we
 *       //call ele.stop() on it.
 *       ele.loop();
 *
 *       sampleIsPlaying = true;
 *       text('Click to stop!', width / 2, height / 2);
 *     }
 *   }
 * }
 * </code></div>
 */
p5.MediaElement.prototype.stop = function() {
  this.elt.pause();
  this.elt.currentTime = 0;
  return this;
};

/**
 * Pauses an HTML5 media element.
 *
 * @method pause
 * @chainable
 * @example
 * <div><code>
 * //This example both starts
 * //and pauses a sound sample
 * //when the user clicks the canvas
 *
 * //We will store the p5.MediaElement
 * //object in here
 * let ele;
 *
 * //while our audio is playing,
 * //this will be set to true
 * let sampleIsPlaying = false;
 *
 * function setup() {
 *   //Here we create a p5.MediaElement object
 *   //using the createAudio() function.
 *   ele = createAudio('assets/lucky_dragons.mp3');
 *   background(200);
 *   textAlign(CENTER);
 *   text('Click to play!', width / 2, height / 2);
 * }
 *
 * function mouseClicked() {
 *   //here we test if the mouse is over the
 *   //canvas element when it's clicked
 *   if (mouseX >= 0 && mouseX <= width && mouseY >= 0 && mouseY <= height) {
 *     background(200);
 *
 *     if (sampleIsPlaying) {
 *       //Calling pause() on our
 *       //p5.MediaElement will stop it
 *       //playing, but when we call the
 *       //loop() or play() functions
 *       //the sample will start from
 *       //where we paused it.
 *       ele.pause();
 *
 *       sampleIsPlaying = false;
 *       text('Click to resume!', width / 2, height / 2);
 *     } else {
 *       //loop our sound element until we
 *       //call ele.pause() on it.
 *       ele.loop();
 *
 *       sampleIsPlaying = true;
 *       text('Click to pause!', width / 2, height / 2);
 *     }
 *   }
 * }
 * </code></div>
 */
p5.MediaElement.prototype.pause = function() {
  this.elt.pause();
  return this;
};

/**
 * Set 'loop' to true for an HTML5 media element, and starts playing.
 *
 * @method loop
 * @chainable
 * @example
 * <div><code>
 * //Clicking the canvas will loop
 * //the audio sample until the user
 * //clicks again to stop it
 *
 * //We will store the p5.MediaElement
 * //object in here
 * let ele;
 *
 * //while our audio is playing,
 * //this will be set to true
 * let sampleIsLooping = false;
 *
 * function setup() {
 *   //Here we create a p5.MediaElement object
 *   //using the createAudio() function.
 *   ele = createAudio('assets/lucky_dragons.mp3');
 *   background(200);
 *   textAlign(CENTER);
 *   text('Click to loop!', width / 2, height / 2);
 * }
 *
 * function mouseClicked() {
 *   //here we test if the mouse is over the
 *   //canvas element when it's clicked
 *   if (mouseX >= 0 && mouseX <= width && mouseY >= 0 && mouseY <= height) {
 *     background(200);
 *
 *     if (!sampleIsLooping) {
 *       //loop our sound element until we
 *       //call ele.stop() on it.
 *       ele.loop();
 *
 *       sampleIsLooping = true;
 *       text('Click to stop!', width / 2, height / 2);
 *     } else {
 *       ele.stop();
 *
 *       sampleIsLooping = false;
 *       text('Click to loop!', width / 2, height / 2);
 *     }
 *   }
 * }
 * </code></div>
 */
p5.MediaElement.prototype.loop = function() {
  this.elt.setAttribute('loop', true);
  this.play();
  return this;
};
/**
 * Set 'loop' to false for an HTML5 media element. Element will stop
 * when it reaches the end.
 *
 * @method noLoop
 * @chainable
 * @example
 * <div><code>
 * //This example both starts
 * //and stops loop of sound sample
 * //when the user clicks the canvas
 *
 * //We will store the p5.MediaElement
 * //object in here
 * let ele;
 * //while our audio is playing,
 * //this will be set to true
 * let sampleIsPlaying = false;
 *
 * function setup() {
 *   //Here we create a p5.MediaElement object
 *   //using the createAudio() function.
 *   ele = createAudio('assets/beat.mp3');
 *   background(200);
 *   textAlign(CENTER);
 *   text('Click to play!', width / 2, height / 2);
 * }
 *
 * function mouseClicked() {
 *   //here we test if the mouse is over the
 *   //canvas element when it's clicked
 *   if (mouseX >= 0 && mouseX <= width && mouseY >= 0 && mouseY <= height) {
 *     background(200);
 *
 *     if (sampleIsPlaying) {
 *       ele.noLoop();
 *       text('No more Loops!', width / 2, height / 2);
 *     } else {
 *       ele.loop();
 *       sampleIsPlaying = true;
 *       text('Click to stop looping!', width / 2, height / 2);
 *     }
 *   }
 * }
 * </code></div>
 *
 */
p5.MediaElement.prototype.noLoop = function() {
  this.elt.setAttribute('loop', false);
  return this;
};

/**
 * Sets up logic to check that autoplay succeeded.
 *
 * @method setupAutoplayFailDetection
 * @private
 */
p5.MediaElement.prototype._setupAutoplayFailDetection = function() {
  const timeout = setTimeout(() => p5._friendlyAutoplayError(this.src), 500);
  this.elt.addEventListener('play', () => clearTimeout(timeout), {
    passive: true,
    once: true
  });
};

/**
 * Set HTML5 media element to autoplay or not.
 *
 * @method autoplay
 * @param {Boolean} autoplay whether the element should autoplay
 * @chainable
 */
p5.MediaElement.prototype.autoplay = function(val) {
  const oldVal = this.elt.getAttribute('autoplay');
  this.elt.setAttribute('autoplay', val);
  // if we turned on autoplay
  if (val && !oldVal) {
    // bind method to this scope
    const setupAutoplayFailDetection = () => this._setupAutoplayFailDetection();
    // if media is ready to play, schedule check now
    if (this.elt.readyState === 4) {
      setupAutoplayFailDetection();
    } else {
      // otherwise, schedule check whenever it is ready
      this.elt.addEventListener('canplay', setupAutoplayFailDetection, {
        passive: true,
        once: true
      });
    }
  }

  return this;
};

/**
 * Sets volume for this HTML5 media element. If no argument is given,
 * returns the current volume.
 *
 * @method volume
 * @return {Number} current volume
 *
 * @example
 * <div><code>
 * let ele;
 * function setup() {
 *   // p5.MediaElement objects are usually created
 *   // by calling the createAudio(), createVideo(),
 *   // and createCapture() functions.
 *   // In this example we create
 *   // a new p5.MediaElement via createAudio().
 *   ele = createAudio('assets/lucky_dragons.mp3');
 *   background(250);
 *   textAlign(CENTER);
 *   text('Click to Play!', width / 2, height / 2);
 * }
 * function mouseClicked() {
 *   // Here we call the volume() function
 *   // on the sound element to set its volume
 *   // Volume must be between 0.0 and 1.0
 *   ele.volume(0.2);
 *   ele.play();
 *   background(200);
 *   text('You clicked Play!', width / 2, height / 2);
 * }
 * </code></div>
 * <div><code>
 * let audio;
 * let counter = 0;
 *
 * function loaded() {
 *   audio.play();
 * }
 *
 * function setup() {
 *   audio = createAudio('assets/lucky_dragons.mp3', loaded);
 *   textAlign(CENTER);
 * }
 *
 * function draw() {
 *   if (counter === 0) {
 *     background(0, 255, 0);
 *     text('volume(0.9)', width / 2, height / 2);
 *   } else if (counter === 1) {
 *     background(255, 255, 0);
 *     text('volume(0.5)', width / 2, height / 2);
 *   } else if (counter === 2) {
 *     background(255, 0, 0);
 *     text('volume(0.1)', width / 2, height / 2);
 *   }
 * }
 *
 * function mousePressed() {
 *   counter++;
 *   if (counter === 0) {
 *     audio.volume(0.9);
 *   } else if (counter === 1) {
 *     audio.volume(0.5);
 *   } else if (counter === 2) {
 *     audio.volume(0.1);
 *   } else {
 *     counter = 0;
 *     audio.volume(0.9);
 *   }
 * }
 * </code>
 * </div>
 */
/**
 * @method volume
 * @param {Number}            val volume between 0.0 and 1.0
 * @chainable
 */
p5.MediaElement.prototype.volume = function(val) {
  if (typeof val === 'undefined') {
    return this.elt.volume;
  } else {
    this.elt.volume = val;
  }
};

/**
 * If no arguments are given, returns the current playback speed of the
 * element. The speed parameter sets the speed where 2.0 will play the
 * element twice as fast, 0.5 will play at half the speed, and -1 will play
 * the element in normal speed in reverse.(Note that not all browsers support
 * backward playback and even if they do, playback might not be smooth.)
 *
 * @method speed
 * @return {Number} current playback speed of the element
 *
 * @example
 * <div class='norender notest'><code>
 * //Clicking the canvas will loop
 * //the audio sample until the user
 * //clicks again to stop it
 *
 * //We will store the p5.MediaElement
 * //object in here
 * let ele;
 * let button;
 *
 * function setup() {
 *   createCanvas(710, 400);
 *   //Here we create a p5.MediaElement object
 *   //using the createAudio() function.
 *   ele = createAudio('assets/beat.mp3');
 *   ele.loop();
 *   background(200);
 *
 *   button = createButton('2x speed');
 *   button.position(100, 68);
 *   button.mousePressed(twice_speed);
 *
 *   button = createButton('half speed');
 *   button.position(200, 68);
 *   button.mousePressed(half_speed);
 *
 *   button = createButton('reverse play');
 *   button.position(300, 68);
 *   button.mousePressed(reverse_speed);
 *
 *   button = createButton('STOP');
 *   button.position(400, 68);
 *   button.mousePressed(stop_song);
 *
 *   button = createButton('PLAY!');
 *   button.position(500, 68);
 *   button.mousePressed(play_speed);
 * }
 *
 * function twice_speed() {
 *   ele.speed(2);
 * }
 *
 * function half_speed() {
 *   ele.speed(0.5);
 * }
 *
 * function reverse_speed() {
 *   ele.speed(-1);
 * }
 *
 * function stop_song() {
 *   ele.stop();
 * }
 *
 * function play_speed() {
 *   ele.play();
 * }
 * </code></div>
 */
/**
 * @method speed
 * @param {Number} speed  speed multiplier for element playback
 * @chainable
 */
p5.MediaElement.prototype.speed = function(val) {
  if (typeof val === 'undefined') {
    return this.presetPlaybackRate || this.elt.playbackRate;
  } else {
    if (this.loadedmetadata) {
      this.elt.playbackRate = val;
    } else {
      this.presetPlaybackRate = val;
    }
  }
};

/**
 * If no arguments are given, returns the current time of the element.
 * If an argument is given the current time of the element is set to it.
 *
 * @method time
 * @return {Number} current time (in seconds)
 *
 * @example
 * <div><code>
 * let ele;
 * let beginning = true;
 * function setup() {
 *   //p5.MediaElement objects are usually created
 *   //by calling the createAudio(), createVideo(),
 *   //and createCapture() functions.
 *
 *   //In this example we create
 *   //a new p5.MediaElement via createAudio().
 *   ele = createAudio('assets/lucky_dragons.mp3');
 *   background(250);
 *   textAlign(CENTER);
 *   text('start at beginning', width / 2, height / 2);
 * }
 *
 * // this function fires with click anywhere
 * function mousePressed() {
 *   if (beginning === true) {
 *     // here we start the sound at the beginning
 *     // time(0) is not necessary here
 *     // as this produces the same result as
 *     // play()
 *     ele.play().time(0);
 *     background(200);
 *     text('jump 2 sec in', width / 2, height / 2);
 *     beginning = false;
 *   } else {
 *     // here we jump 2 seconds into the sound
 *     ele.play().time(2);
 *     background(250);
 *     text('start at beginning', width / 2, height / 2);
 *     beginning = true;
 *   }
 * }
 * </code></div>
 */
/**
 * @method time
 * @param {Number} time time to jump to (in seconds)
 * @chainable
 */
p5.MediaElement.prototype.time = function(val) {
  if (typeof val === 'undefined') {
    return this.elt.currentTime;
  } else {
    this.elt.currentTime = val;
    return this;
  }
};

/**
 * Returns the duration of the HTML5 media element.
 *
 * @method duration
 * @return {Number} duration
 *
 * @example
 * <div><code>
 * let ele;
 * function setup() {
 *   //p5.MediaElement objects are usually created
 *   //by calling the createAudio(), createVideo(),
 *   //and createCapture() functions.
 *   //In this example we create
 *   //a new p5.MediaElement via createAudio().
 *   ele = createAudio('assets/doorbell.mp3');
 *   background(250);
 *   textAlign(CENTER);
 *   text('Click to know the duration!', 10, 25, 70, 80);
 * }
 * function mouseClicked() {
 *   ele.play();
 *   background(200);
 *   //ele.duration dislpays the duration
 *   text(ele.duration() + ' seconds', width / 2, height / 2);
 * }
 * </code></div>
 */
p5.MediaElement.prototype.duration = function() {
  return this.elt.duration;
};
p5.MediaElement.prototype.pixels = [];
p5.MediaElement.prototype._ensureCanvas = function() {
  if (!this.canvas) {
    this.canvas = document.createElement('canvas');
    this.drawingContext = this.canvas.getContext('2d');
    this.setModified(true);
  }
  if (this.loadedmetadata) {
    // wait for metadata for w/h
    if (this.canvas.width !== this.elt.width) {
      this.canvas.width = this.elt.width;
      this.canvas.height = this.elt.height;
      this.width = this.canvas.width;
      this.height = this.canvas.height;
    }

    this.drawingContext.drawImage(
      this.elt,
      0,
      0,
      this.canvas.width,
      this.canvas.height
    );
    this.setModified(true);
  }
};
p5.MediaElement.prototype.loadPixels = function() {
  this._ensureCanvas();
  return p5.Renderer2D.prototype.loadPixels.apply(this, arguments);
};
p5.MediaElement.prototype.updatePixels = function(x, y, w, h) {
  if (this.loadedmetadata) {
    // wait for metadata
    this._ensureCanvas();
    p5.Renderer2D.prototype.updatePixels.call(this, x, y, w, h);
  }
  this.setModified(true);
  return this;
};
p5.MediaElement.prototype.get = function() {
  this._ensureCanvas();
  return p5.Renderer2D.prototype.get.apply(this, arguments);
};
p5.MediaElement.prototype._getPixel = function() {
  this.loadPixels();
  return p5.Renderer2D.prototype._getPixel.apply(this, arguments);
};

p5.MediaElement.prototype.set = function(x, y, imgOrCol) {
  if (this.loadedmetadata) {
    // wait for metadata
    this._ensureCanvas();
    p5.Renderer2D.prototype.set.call(this, x, y, imgOrCol);
    this.setModified(true);
  }
};
p5.MediaElement.prototype.copy = function() {
  this._ensureCanvas();
  p5.prototype.copy.apply(this, arguments);
};
p5.MediaElement.prototype.mask = function() {
  this.loadPixels();
  this.setModified(true);
  p5.Image.prototype.mask.apply(this, arguments);
};
/**
 * helper method for web GL mode to figure out if the element
 * has been modified and might need to be re-uploaded to texture
 * memory between frames.
 * @method isModified
 * @private
 * @return {boolean} a boolean indicating whether or not the
 * image has been updated or modified since last texture upload.
 */
p5.MediaElement.prototype.isModified = function() {
  return this._modified;
};
/**
 * helper method for web GL mode to indicate that an element has been
 * changed or unchanged since last upload. gl texture upload will
 * set this value to false after uploading the texture; or might set
 * it to true if metadata has become available but there is no actual
 * texture data available yet..
 * @method setModified
 * @param {boolean} val sets whether or not the element has been
 * modified.
 * @private
 */
p5.MediaElement.prototype.setModified = function(value) {
  this._modified = value;
};
/**
 * Schedule an event to be called when the audio or video
 * element reaches the end. If the element is looping,
 * this will not be called. The element is passed in
 * as the argument to the onended callback.
 *
 * @method  onended
 * @param  {Function} callback function to call when the
 *                             soundfile has ended. The
 *                             media element will be passed
 *                             in as the argument to the
 *                             callback.
 * @chainable
 * @example
 * <div><code>
 * function setup() {
 *   let audioEl = createAudio('assets/beat.mp3');
 *   audioEl.showControls();
 *   audioEl.onended(sayDone);
 * }
 *
 * function sayDone(elt) {
 *   alert('done playing ' + elt.src);
 * }
 * </code></div>
 */
p5.MediaElement.prototype.onended = function(callback) {
  this._onended = callback;
  return this;
};

/*** CONNECT TO WEB AUDIO API / p5.sound.js ***/

/**
 * Send the audio output of this element to a specified audioNode or
 * p5.sound object. If no element is provided, connects to p5's master
 * output. That connection is established when this method is first called.
 * All connections are removed by the .disconnect() method.
 *
 * This method is meant to be used with the p5.sound.js addon library.
 *
 * @method  connect
 * @param  {AudioNode|Object} audioNode AudioNode from the Web Audio API,
 * or an object from the p5.sound library
 */
p5.MediaElement.prototype.connect = function(obj) {
  var audioContext, masterOutput;

  // if p5.sound exists, same audio context
  if (typeof p5.prototype.getAudioContext === 'function') {
    audioContext = p5.prototype.getAudioContext();
    masterOutput = p5.soundOut.input;
  } else {
    try {
      audioContext = obj.context;
      masterOutput = audioContext.destination;
    } catch (e) {
      throw 'connect() is meant to be used with Web Audio API or p5.sound.js';
    }
  }

  // create a Web Audio MediaElementAudioSourceNode if none already exists
  if (!this.audioSourceNode) {
    this.audioSourceNode = audioContext.createMediaElementSource(this.elt);

    // connect to master output when this method is first called
    this.audioSourceNode.connect(masterOutput);
  }

  // connect to object if provided
  if (obj) {
    if (obj.input) {
      this.audioSourceNode.connect(obj.input);
    } else {
      this.audioSourceNode.connect(obj);
    }
  } else {
    // otherwise connect to master output of p5.sound / AudioContext
    this.audioSourceNode.connect(masterOutput);
  }
};

/**
 * Disconnect all Web Audio routing, including to master output.
 * This is useful if you want to re-route the output through
 * audio effects, for example.
 *
 * @method  disconnect
 */
p5.MediaElement.prototype.disconnect = function() {
  if (this.audioSourceNode) {
    this.audioSourceNode.disconnect();
  } else {
    throw 'nothing to disconnect';
  }
};

/*** SHOW / HIDE CONTROLS ***/

/**
 * Show the default MediaElement controls, as determined by the web browser.
 *
 * @method  showControls
 * @example
 * <div><code>
 * let ele;
 * function setup() {
 *   //p5.MediaElement objects are usually created
 *   //by calling the createAudio(), createVideo(),
 *   //and createCapture() functions.
 *   //In this example we create
 *   //a new p5.MediaElement via createAudio()
 *   ele = createAudio('assets/lucky_dragons.mp3');
 *   background(200);
 *   textAlign(CENTER);
 *   text('Click to Show Controls!', 10, 25, 70, 80);
 * }
 * function mousePressed() {
 *   ele.showControls();
 *   background(200);
 *   text('Controls Shown', width / 2, height / 2);
 * }
 * </code></div>
 */
p5.MediaElement.prototype.showControls = function() {
  // must set style for the element to show on the page
  this.elt.style['text-align'] = 'inherit';
  this.elt.controls = true;
};

/**
 * Hide the default mediaElement controls.
 * @method hideControls
 * @example
 * <div><code>
 * let ele;
 * function setup() {
 *   //p5.MediaElement objects are usually created
 *   //by calling the createAudio(), createVideo(),
 *   //and createCapture() functions.
 *   //In this example we create
 *   //a new p5.MediaElement via createAudio()
 *   ele = createAudio('assets/lucky_dragons.mp3');
 *   ele.showControls();
 *   background(200);
 *   textAlign(CENTER);
 *   text('Click to hide Controls!', 10, 25, 70, 80);
 * }
 * function mousePressed() {
 *   ele.hideControls();
 *   background(200);
 *   text('Controls hidden', width / 2, height / 2);
 * }
 * </code></div>
 */
p5.MediaElement.prototype.hideControls = function() {
  this.elt.controls = false;
};

/*** SCHEDULE EVENTS ***/

// Cue inspired by JavaScript setTimeout, and the
// Tone.js Transport Timeline Event, MIT License Yotam Mann 2015 tonejs.org
var Cue = function(callback, time, id, val) {
  this.callback = callback;
  this.time = time;
  this.id = id;
  this.val = val;
};

/**
 * Schedule events to trigger every time a MediaElement
 * (audio/video) reaches a playback cue point.
 *
 * Accepts a callback function, a time (in seconds) at which to trigger
 * the callback, and an optional parameter for the callback.
 *
 * Time will be passed as the first parameter to the callback function,
 * and param will be the second parameter.
 *
 *
 * @method  addCue
 * @param {Number}   time     Time in seconds, relative to this media
 *                             element's playback. For example, to trigger
 *                             an event every time playback reaches two
 *                             seconds, pass in the number 2. This will be
 *                             passed as the first parameter to
 *                             the callback function.
 * @param {Function} callback Name of a function that will be
 *                             called at the given time. The callback will
 *                             receive time and (optionally) param as its
 *                             two parameters.
 * @param {Object} [value]    An object to be passed as the
 *                             second parameter to the
 *                             callback function.
 * @return {Number} id ID of this cue,
 *                     useful for removeCue(id)
 * @example
 * <div><code>
 * //
 * //
 * function setup() {
 *   noCanvas();
 *
 *   let audioEl = createAudio('assets/beat.mp3');
 *   audioEl.showControls();
 *
 *   // schedule three calls to changeBackground
 *   audioEl.addCue(0.5, changeBackground, color(255, 0, 0));
 *   audioEl.addCue(1.0, changeBackground, color(0, 255, 0));
 *   audioEl.addCue(2.5, changeBackground, color(0, 0, 255));
 *   audioEl.addCue(3.0, changeBackground, color(0, 255, 255));
 *   audioEl.addCue(4.2, changeBackground, color(255, 255, 0));
 *   audioEl.addCue(5.0, changeBackground, color(255, 255, 0));
 * }
 *
 * function changeBackground(val) {
 *   background(val);
 * }
 * </code></div>
 */
p5.MediaElement.prototype.addCue = function(time, callback, val) {
  var id = this._cueIDCounter++;

  var cue = new Cue(callback, time, id, val);
  this._cues.push(cue);

  if (!this.elt.ontimeupdate) {
    this.elt.ontimeupdate = this._onTimeUpdate.bind(this);
  }

  return id;
};

/**
 * Remove a callback based on its ID. The ID is returned by the
 * addCue method.
 * @method removeCue
 * @param  {Number} id ID of the cue, as returned by addCue
 * @example
 * <div><code>
 * let audioEl, id1, id2;
 * function setup() {
 *   background(255, 255, 255);
 *   audioEl = createAudio('assets/beat.mp3');
 *   audioEl.showControls();
 *   // schedule five calls to changeBackground
 *   id1 = audioEl.addCue(0.5, changeBackground, color(255, 0, 0));
 *   audioEl.addCue(1.0, changeBackground, color(0, 255, 0));
 *   audioEl.addCue(2.5, changeBackground, color(0, 0, 255));
 *   audioEl.addCue(3.0, changeBackground, color(0, 255, 255));
 *   id2 = audioEl.addCue(4.2, changeBackground, color(255, 255, 0));
 *   text('Click to remove first and last Cue!', 10, 25, 70, 80);
 * }
 * function mousePressed() {
 *   audioEl.removeCue(id1);
 *   audioEl.removeCue(id2);
 * }
 * function changeBackground(val) {
 *   background(val);
 * }
 * </code></div>
 */
p5.MediaElement.prototype.removeCue = function(id) {
  for (var i = 0; i < this._cues.length; i++) {
    if (this._cues[i].id === id) {
      console.log(id);
      this._cues.splice(i, 1);
    }
  }

  if (this._cues.length === 0) {
    this.elt.ontimeupdate = null;
  }
};

/**
 * Remove all of the callbacks that had originally been scheduled
 * via the addCue method.
 * @method  clearCues
 * @param  {Number} id ID of the cue, as returned by addCue
 * @example
 * <div><code>
 * let audioEl;
 * function setup() {
 *   background(255, 255, 255);
 *   audioEl = createAudio('assets/beat.mp3');
 *   //Show the default MediaElement controls, as determined by the web browser
 *   audioEl.showControls();
 *   // schedule calls to changeBackground
 *   background(200);
 *   text('Click to change Cue!', 10, 25, 70, 80);
 *   audioEl.addCue(0.5, changeBackground, color(255, 0, 0));
 *   audioEl.addCue(1.0, changeBackground, color(0, 255, 0));
 *   audioEl.addCue(2.5, changeBackground, color(0, 0, 255));
 *   audioEl.addCue(3.0, changeBackground, color(0, 255, 255));
 *   audioEl.addCue(4.2, changeBackground, color(255, 255, 0));
 * }
 * function mousePressed() {
 *   // here we clear the scheduled callbacks
 *   audioEl.clearCues();
 *   // then we add some more callbacks
 *   audioEl.addCue(1, changeBackground, color(2, 2, 2));
 *   audioEl.addCue(3, changeBackground, color(255, 255, 0));
 * }
 * function changeBackground(val) {
 *   background(val);
 * }
 * </code></div>
 */
p5.MediaElement.prototype.clearCues = function() {
  this._cues = [];
  this.elt.ontimeupdate = null;
};

// private method that checks for cues to be fired if events
// have been scheduled using addCue(callback, time).
p5.MediaElement.prototype._onTimeUpdate = function() {
  var playbackTime = this.time();

  for (var i = 0; i < this._cues.length; i++) {
    var callbackTime = this._cues[i].time;
    var val = this._cues[i].val;

    if (this._prevTime < callbackTime && callbackTime <= playbackTime) {
      // pass the scheduled callbackTime as parameter to the callback
      this._cues[i].callback(val);
    }
  }

  this._prevTime = playbackTime;
};

/**
 * Base class for a file.
 * Used for Element.drop and createFileInput.
 *
 * @class p5.File
 * @constructor
 * @param {File} file File that is wrapped
 */
p5.File = function(file, pInst) {
  /**
   * Underlying File object. All normal File methods can be called on this.
   *
   * @property file
   */
  this.file = file;

  this._pInst = pInst;

  // Splitting out the file type into two components
  // This makes determining if image or text etc simpler
  var typeList = file.type.split('/');
  /**
   * File type (image, text, etc.)
   *
   * @property type
   */
  this.type = typeList[0];
  /**
   * File subtype (usually the file extension jpg, png, xml, etc.)
   *
   * @property subtype
   */
  this.subtype = typeList[1];
  /**
   * File name
   *
   * @property name
   */
  this.name = file.name;
  /**
   * File size
   *
   * @property size
   */
  this.size = file.size;

  /**
   * URL string containing image data.
   *
   * @property data
   */
  this.data = undefined;
};

p5.File._createLoader = function(theFile, callback) {
  var reader = new FileReader();
  reader.onload = function(e) {
    var p5file = new p5.File(theFile);
    p5file.data = e.target.result;
    callback(p5file);
  };
  return reader;
};

p5.File._load = function(f, callback) {
  // Text or data?
  // This should likely be improved
  if (/^text\//.test(f.type)) {
    p5.File._createLoader(f, callback).readAsText(f);
  } else if (!/^(video|audio)\//.test(f.type)) {
    p5.File._createLoader(f, callback).readAsDataURL(f);
  } else {
    var file = new p5.File(f);
    file.data = URL.createObjectURL(f);
    callback(file);
  }
};

export default p5;<|MERGE_RESOLUTION|>--- conflicted
+++ resolved
@@ -614,14 +614,11 @@
 /**
  * Creates a dropdown menu &lt;select&gt;&lt;/select&gt; element in the DOM.
  * It also helps to assign select-box methods to <a href="#/p5.Element">p5.Element</a> when selecting existing select box.
-<<<<<<< HEAD
- * The .disable() method marks given option as disabled and marks whole of dropdown element as disabled when invoked with no parameter.
-=======
  * The .option() method can be used to set options for the select after it is created.
  * The .value() method will return the currently selected option.
  * The .selected() method will return current dropdown element which is an instance of <a href="#/p5.Element">p5.Element</a>
  * The .selected() method can be used to make given option selected by default when the page first loads.
->>>>>>> 99bbd67a
+ * The .disable() method marks given option as disabled and marks whole of dropdown element as disabled when invoked with no parameter.
  * @method createSelect
  * @param {boolean} [multiple] true if dropdown should support multiple selections
  * @return {p5.Element}
