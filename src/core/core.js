--- conflicted
+++ resolved
@@ -168,11 +168,7 @@
       'touchend': null,
       'resize': null
     };
-<<<<<<< HEAD
-    this.loadingScreenId = 'p5_loading';
-=======
     this._loadingScreenId = 'p5_loading';
->>>>>>> ff4d68ee
 
     this._start = function () {
       // Find node if id given
@@ -185,15 +181,6 @@
       // Setup loading screen
       // Set loading scfeen into dom if not present
       // Otherwise displays and removes user provided loading screen
-<<<<<<< HEAD
-      if(!document.getElementById(this.loadingScreenId)){
-        this._loadingScreen = document.createElement('loadingDiv');
-        this._loadingScreen.innerHTML = 'loading...';
-        var node = this._userNode || document.body;
-        node.appendChild(this._loadingScreen);
-      } else {
-        this._loadingScreen = document.getElementById(this.loadingScreenId);
-=======
       this._loadingScreen = document.getElementById(this._loadingScreenId);
       if(!this._loadingScreen){
         this._loadingScreen = document.createElement('loadingDiv');
@@ -201,7 +188,6 @@
         this._loadingScreen.style.position = 'absolute';
         var node = this._userNode || document.body;
         node.appendChild(this._loadingScreen);
->>>>>>> ff4d68ee
       }
 
       // Always create a default canvas.
