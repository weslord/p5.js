--- conflicted
+++ resolved
@@ -358,15 +358,8 @@
   }
 
   var filename = arguments[0] || 'mycsv';
-<<<<<<< HEAD
-  var blob = new Blob([output], {type: 'text/csv'});
+  var blob = new Blob([output], { type: 'text/csv' });
   p5.prototype.downloadFile(blob, filename, 'csv');
-=======
-  var file = new Blob([output], { type: 'text/csv' });
-  var href = window.URL.createObjectURL(file);
-
-  p5.prototype.downloadFile(href, filename, 'csv');
->>>>>>> c993f755
 };
 
 /**
