/**
 * @module Geometry3D
 * @for p5
 * @requires core
 * @requires canvas
 * @requires constants
 */
<<<<<<< HEAD
define(function (require){

  'use strict';

  var p5 = require('core/core');
  /**
   * p5 Geometry3D class
   */
  p5.Geometry3D = function(){
    //an array holding every vertice
    //each vertex is a p5.Vector
    this.vertices = [];
    //an array holding each normals for each vertice
    //each normal is a p5.Vector
    this.vertexNormals = [];
    //an array holding each three indecies of vertices that form a face
    //[[0, 1, 2], [1, 2, 3], ...]
    this.faces = [];
    //an array holding every noraml for each face
    //each faceNormal is a p5.Vector
    //[[p5.Vector, p5.Vector, p5.Vector],[p5.Vector, p5.Vector, p5.Vector],...]
    this.faceNormals = [];
    //an array of p5.Vector holding uvs
    this.uvs = [];
  };

  /**
   * generate geometriy with parametric method
   * @param  {Function} func  callback function for how to generate geometry
   * @param  {Number} detailX number of vertices on horizontal surface
   * @param  {Number} detailY number of vertices on horizontal surface
   * @param  {Number} offset  offset of vertices index
   */
  p5.Geometry3D.prototype.parametricGeometry =
    function(func, detailX, detailY, offset){
    
    var i, j, p;
    var u, v;
    offset = offset || 0;

    var sliceCount = detailX + 1;
    for (i = 0; i <= detailY; i++){
      v = i / detailY;
      for (j = 0; j <= detailX; j++){
        u = j / detailX;
        p = func(u, v);
        this.vertices.push(p);
      }
=======

'use strict';

var p5 = require('../core/core');
/**
 * p5 Geometry3D class
 */
p5.Geometry3D = function(){
  //an array holding every vertice
  //each vertex is a p5.Vector
  this.vertices = [];
  //an array holding each normals for each vertice
  //each normal is a p5.Vector
  this.vertexNormals = [];
  //an array holding each three indecies of vertices that form a face
  //[[0, 1, 2], [1, 2, 3], ...]
  this.faces = [];
  //an array holding every noraml for each face
  //each faceNormal is a p5.Vector
  //[[p5.Vector, p5.Vector, p5.Vector], [p5.Vector, p5.Vector, p5.Vector],...]
  this.faceNormals = [];
  //an array of p5.Vector holding uvs
  this.uvs = [];
};

/**
 * [parametricGeometry description]
 * @param  {[type]} func   [description]
 * @param  {[type]} detailX [description]
 * @param  {[type]} detailY [description]
 * @param  {[type]} offset [description]
 * @return {[type]}        [description]
 */
p5.Geometry3D.prototype.parametricGeometry = function(func,
                                                      detailX,
                                                      detailY,
                                                      offset) {

  var i, j, p;
  var u, v;
  offset = offset || 0;

  //0,0---0,1
  // |     |
  //1,0---1,1
  var sliceCount = detailX + 1;
  for (i = 0; i <= detailY; i++){
    v = i / detailY;
    for (j = 0; j <= detailX; j++){
      u = j / detailX;
      p = func(u, v);
      this.vertices.push(p);
>>>>>>> 782d034c
    }
  }

  var a, b, c, d;
  var uva, uvb, uvc, uvd;

  for (i = 0; i < detailY; i++){
    for (j = 0; j < detailX; j++){
      a = i * sliceCount + j + offset;
      b = i * sliceCount + j + 1 + offset;
      c = (i + 1)* sliceCount + j + 1 + offset;
      d = (i + 1)* sliceCount + j + offset;

<<<<<<< HEAD
        uva = [j/detailX, i/detailY];
        uvb = [(j + 1)/ detailX, i/detailY];
        uvc = [(j + 1)/ detailX, (i + 1)/detailY];
        uvd = [j/detailX, (i + 1)/detailY];
        
        this.faces.push([a, b, d]);
        this.uvs.push([uva, uvb, uvd]);
=======
      uva = [j/detailX, i/detailY];
      uvb = [(j + 1)/ detailX, i/detailY];
      uvc = [(j + 1)/ detailX, (i + 1)/detailY];
      uvd = [j/detailX, (i + 1)/detailY];

      this.faces.push([a, b, d]);
      this.uvs.push([uva, uvb, uvd]);
>>>>>>> 782d034c

      this.faces.push([b, c, d]);
      this.uvs.push([uvb, uvc, uvd]);
    }
  }

<<<<<<< HEAD
  };

  /**
   * merge duplicated vertices 
   */
  p5.Geometry3D.prototype.mergeVertices= function () {

    var verticesMap = {};
    var unique = [], changes = [];

    var v, key;
    var precisionPoints = 4;
    var precision = Math.pow(10, precisionPoints);
    var i, face;
    var indices;

    for (i = 0; i < this.vertices.length; i ++) {

      v = this.vertices[i];
      key = Math.round(v.x * precision) + '_' +
      Math.round(v.y * precision) + '_' +
      Math.round(v.z * precision);

      if (verticesMap[key] === undefined) {
        verticesMap[key] = i;
        unique.push(this.vertices[i]);
        changes[i] = unique.length - 1;
      } else {
        changes[i] = changes[verticesMap[key]];
      }
=======
};
>>>>>>> 782d034c

/**
 * [mergeVertices description]
 * @return {[type]} [description]
 */
p5.Geometry3D.prototype.mergeVertices= function () {

  var verticesMap = {};
  var unique = [], changes = [];

  var v, key;
  var precisionPoints = 4;
  var precision = Math.pow(10, precisionPoints);
  var i, face;
  var indices;

  for (i = 0; i < this.vertices.length; i ++) {

    v = this.vertices[i];
    key = Math.round(v.x * precision) + '_' +
    Math.round(v.y * precision) + '_' +
    Math.round(v.z * precision);

    if (verticesMap[key] === undefined) {
      verticesMap[key] = i;
      unique.push(this.vertices[i]);
      changes[i] = unique.length - 1;
    } else {
      changes[i] = changes[verticesMap[key]];
    }

  }
  // if faces are completely degenerate after merging vertices, we
  // have to remove them from the geometry.
  var faceIndicesToRemove = [];

  for (i = 0; i < this.faces.length; i ++) {

    face = this.faces[i];

    face[0] = changes[face[0]];
    face[1] = changes[face[1]];
    face[2] = changes[face[2]];

    indices = [face[0], face[1], face[2]];

    var dupIndex = - 1;

    // if any duplicate vertices are found in a Face
    // we have to remove the face as nothing can be saved
    for (var n = 0; n < 3; n ++) {
      if (indices[n] === indices[(n + 1) % 3]) {
        dupIndex = n;
        faceIndicesToRemove.push(i);
        break;
      }
    }
  }

  for (i = faceIndicesToRemove.length - 1; i >= 0; i --) {
    var idx = faceIndicesToRemove[i];
    this.faces.splice(idx, 1);
  }

  // Use unique set of vertices
  var diff = this.vertices.length - unique.length;
  this.vertices = unique;
  return diff;

<<<<<<< HEAD
  };
  
  /**
   * compute faceNormals for a geometry
   */
  p5.Geometry3D.prototype.computeFaceNormals = function(){

    var cb = new p5.Vector();
    var ab = new p5.Vector();

    for (var f = 0; f < this.faces.length; f++){
      var face = this.faces[f];
      var vA = this.vertices[face[0]];
      var vB = this.vertices[face[1]];
      var vC = this.vertices[face[2]];

      p5.Vector.sub(vC, vB, cb);
      p5.Vector.sub(vA, vB, ab);

      var normal = p5.Vector.cross(ab, cb);
      normal.normalize();
      normal.mult(-1);
      this.faceNormals[f] = normal;
    }
=======
};
>>>>>>> 782d034c

/**
 * [computeFaceNormals description]
 * @return {[type]} [description]
 */
p5.Geometry3D.prototype.computeFaceNormals = function(){

<<<<<<< HEAD
  /**
   * compute vertexNormals for a geometry
   */
  p5.Geometry3D.prototype.computeVertexNormals = function (){
=======
  //if(!box){
  var cb = new p5.Vector();
  var ab = new p5.Vector();
>>>>>>> 782d034c

  for (var f = 0; f < this.faces.length; f++){
    var face = this.faces[f];
    var vA = this.vertices[face[0]];
    var vB = this.vertices[face[1]];
    var vC = this.vertices[face[2]];

    p5.Vector.sub(vC, vB, cb);
    p5.Vector.sub(vA, vB, ab);

    var normal = p5.Vector.cross(ab, cb);
    normal.normalize();
    normal.mult(-1);
    this.faceNormals[f] = normal;
  }

};

/**
 * [computeVertexNormals description]
 * @return {[type]} [description]
 */
p5.Geometry3D.prototype.computeVertexNormals = function (){

  var v, f, face, faceNormal, vertices;
  var vertexNormals = [];

<<<<<<< HEAD
  /**
   * generate an object containing information needed to create buffer
   */
  p5.Geometry3D.prototype.generateObj = function(noMerge){
    if(!noMerge){
      this.mergeVertices();
    }
    this.computeFaceNormals();
    this.computeVertexNormals();

    var obj = {
      vertices: turnVectorArrayIntoNumberArray(this.vertices),
      vertexNormals: turnVectorArrayIntoNumberArray(this.vertexNormals),
      faces: flatten(this.faces),
      len: this.faces.length * 3
    };
    return obj;
  };
=======
  vertices = new Array(this.vertices.length);
  for (v = 0; v < this.vertices.length; v++) {
    vertices[v] = new p5.Vector();
  }

  for (f = 0; f < this.faces.length; f++) {
    face = this.faces[f];
    faceNormal = this.faceNormals[f];

    vertices[face[0]].add(faceNormal);
    vertices[face[1]].add(faceNormal);
    vertices[face[2]].add(faceNormal);
  }
>>>>>>> 782d034c

  for (v = 0; v < this.vertices.length; v++) {
    vertices[v].normalize();
  }

  for (f = 0; f < this.faces.length; f++) {
    face = this.faces[f];
    vertexNormals[f] = [];
    vertexNormals[f][0]= vertices[face[0]].copy();
    vertexNormals[f][1]= vertices[face[1]].copy();
    vertexNormals[f][2]= vertices[face[2]].copy();
  }

  for (f = 0; f < this.faces.length; f++){
    face = this.faces[f];
    faceNormal = this.faceNormals[f];
    this.vertexNormals[face[0]] = vertexNormals[f][0];
    this.vertexNormals[face[1]] = vertexNormals[f][1];
    this.vertexNormals[face[2]] = vertexNormals[f][2];
  }

};

/**
 * [generateObj description]
 * @return {[type]} [description]
 */
p5.Geometry3D.prototype.generateObj = function(box){
  if(!box){
    this.mergeVertices();
  }
  this.computeFaceNormals();
  this.computeVertexNormals();

  var obj = {
    vertices: turnVectorArrayIntoNumberArray(this.vertices),
    vertexNormals: turnVectorArrayIntoNumberArray(this.vertexNormals),
    faces: flatten(this.faces),
    len: this.faces.length * 3
  };
  return obj;
};

/**
 * turn a two dimensional array into one dimensional array
 * @param  {Array} arr 2-dimensional array
 * @return {Array}     1-dimensional array
 * [[1, 2, 3],[4, 5, 6]] -> [1, 2, 3, 4, 5, 6]
 */
function flatten(arr){
  return arr.reduce(function(a, b){
    return a.concat(b);
  });
}

/**
 * turn an array of Vector into a one dimensional array of numbers
 * @param  {Array} arr  an array of p5.Vector
 * @return {Array]}     a one dimensional array of numbers
 * [p5.Vector(1, 2, 3), p5.Vector(4, 5, 6)] ->
 * [1, 2, 3, 4, 5, 6]
 */
function turnVectorArrayIntoNumberArray(arr){
  return flatten(arr.map(function(item){
    return [item.x, item.y, item.z];
  }));
}

module.exports = p5.Geometry3D;<|MERGE_RESOLUTION|>--- conflicted
+++ resolved
@@ -1,64 +1,15 @@
 /**
- * @module Geometry3D
- * @for p5
- * @requires core
- * @requires canvas
- * @requires constants
- */
-<<<<<<< HEAD
-define(function (require){
-
-  'use strict';
-
-  var p5 = require('core/core');
-  /**
-   * p5 Geometry3D class
-   */
-  p5.Geometry3D = function(){
-    //an array holding every vertice
-    //each vertex is a p5.Vector
-    this.vertices = [];
-    //an array holding each normals for each vertice
-    //each normal is a p5.Vector
-    this.vertexNormals = [];
-    //an array holding each three indecies of vertices that form a face
-    //[[0, 1, 2], [1, 2, 3], ...]
-    this.faces = [];
-    //an array holding every noraml for each face
-    //each faceNormal is a p5.Vector
-    //[[p5.Vector, p5.Vector, p5.Vector],[p5.Vector, p5.Vector, p5.Vector],...]
-    this.faceNormals = [];
-    //an array of p5.Vector holding uvs
-    this.uvs = [];
-  };
-
-  /**
-   * generate geometriy with parametric method
-   * @param  {Function} func  callback function for how to generate geometry
-   * @param  {Number} detailX number of vertices on horizontal surface
-   * @param  {Number} detailY number of vertices on horizontal surface
-   * @param  {Number} offset  offset of vertices index
-   */
-  p5.Geometry3D.prototype.parametricGeometry =
-    function(func, detailX, detailY, offset){
-    
-    var i, j, p;
-    var u, v;
-    offset = offset || 0;
-
-    var sliceCount = detailX + 1;
-    for (i = 0; i <= detailY; i++){
-      v = i / detailY;
-      for (j = 0; j <= detailX; j++){
-        u = j / detailX;
-        p = func(u, v);
-        this.vertices.push(p);
-      }
-=======
+* @module Geometry3D
+* @for p5
+* @requires core
+* @requires canvas
+* @requires constants
+*/
 
 'use strict';
 
 var p5 = require('../core/core');
+
 /**
  * p5 Geometry3D class
  */
@@ -74,32 +25,26 @@
   this.faces = [];
   //an array holding every noraml for each face
   //each faceNormal is a p5.Vector
-  //[[p5.Vector, p5.Vector, p5.Vector], [p5.Vector, p5.Vector, p5.Vector],...]
+  //[[p5.Vector, p5.Vector, p5.Vector],[p5.Vector, p5.Vector, p5.Vector],...]
   this.faceNormals = [];
   //an array of p5.Vector holding uvs
   this.uvs = [];
 };
 
 /**
- * [parametricGeometry description]
- * @param  {[type]} func   [description]
- * @param  {[type]} detailX [description]
- * @param  {[type]} detailY [description]
- * @param  {[type]} offset [description]
- * @return {[type]}        [description]
- */
-p5.Geometry3D.prototype.parametricGeometry = function(func,
-                                                      detailX,
-                                                      detailY,
-                                                      offset) {
+ * generate geometriy with parametric method
+ * @param  {Function} func  callback function for how to generate geometry
+ * @param  {Number} detailX number of vertices on horizontal surface
+ * @param  {Number} detailY number of vertices on horizontal surface
+ * @param  {Number} offset  offset of vertices index
+ */
+p5.Geometry3D.prototype.parametricGeometry = function
+(func, detailX, detailY, offset){
 
   var i, j, p;
   var u, v;
   offset = offset || 0;
 
-  //0,0---0,1
-  // |     |
-  //1,0---1,1
   var sliceCount = detailX + 1;
   for (i = 0; i <= detailY; i++){
     v = i / detailY;
@@ -107,7 +52,6 @@
       u = j / detailX;
       p = func(u, v);
       this.vertices.push(p);
->>>>>>> 782d034c
     }
   }
 
@@ -121,15 +65,6 @@
       c = (i + 1)* sliceCount + j + 1 + offset;
       d = (i + 1)* sliceCount + j + offset;
 
-<<<<<<< HEAD
-        uva = [j/detailX, i/detailY];
-        uvb = [(j + 1)/ detailX, i/detailY];
-        uvc = [(j + 1)/ detailX, (i + 1)/detailY];
-        uvd = [j/detailX, (i + 1)/detailY];
-        
-        this.faces.push([a, b, d]);
-        this.uvs.push([uva, uvb, uvd]);
-=======
       uva = [j/detailX, i/detailY];
       uvb = [(j + 1)/ detailX, i/detailY];
       uvc = [(j + 1)/ detailX, (i + 1)/detailY];
@@ -137,51 +72,16 @@
 
       this.faces.push([a, b, d]);
       this.uvs.push([uva, uvb, uvd]);
->>>>>>> 782d034c
 
       this.faces.push([b, c, d]);
       this.uvs.push([uvb, uvc, uvd]);
     }
   }
 
-<<<<<<< HEAD
-  };
-
-  /**
-   * merge duplicated vertices 
-   */
-  p5.Geometry3D.prototype.mergeVertices= function () {
-
-    var verticesMap = {};
-    var unique = [], changes = [];
-
-    var v, key;
-    var precisionPoints = 4;
-    var precision = Math.pow(10, precisionPoints);
-    var i, face;
-    var indices;
-
-    for (i = 0; i < this.vertices.length; i ++) {
-
-      v = this.vertices[i];
-      key = Math.round(v.x * precision) + '_' +
-      Math.round(v.y * precision) + '_' +
-      Math.round(v.z * precision);
-
-      if (verticesMap[key] === undefined) {
-        verticesMap[key] = i;
-        unique.push(this.vertices[i]);
-        changes[i] = unique.length - 1;
-      } else {
-        changes[i] = changes[verticesMap[key]];
-      }
-=======
-};
->>>>>>> 782d034c
-
-/**
- * [mergeVertices description]
- * @return {[type]} [description]
+};
+
+/**
+ * merge duplicated vertices
  */
 p5.Geometry3D.prototype.mergeVertices= function () {
 
@@ -247,51 +147,15 @@
   this.vertices = unique;
   return diff;
 
-<<<<<<< HEAD
-  };
-  
-  /**
-   * compute faceNormals for a geometry
-   */
-  p5.Geometry3D.prototype.computeFaceNormals = function(){
-
-    var cb = new p5.Vector();
-    var ab = new p5.Vector();
-
-    for (var f = 0; f < this.faces.length; f++){
-      var face = this.faces[f];
-      var vA = this.vertices[face[0]];
-      var vB = this.vertices[face[1]];
-      var vC = this.vertices[face[2]];
-
-      p5.Vector.sub(vC, vB, cb);
-      p5.Vector.sub(vA, vB, ab);
-
-      var normal = p5.Vector.cross(ab, cb);
-      normal.normalize();
-      normal.mult(-1);
-      this.faceNormals[f] = normal;
-    }
-=======
-};
->>>>>>> 782d034c
-
-/**
- * [computeFaceNormals description]
- * @return {[type]} [description]
+};
+
+/**
+ * compute faceNormals for a geometry
  */
 p5.Geometry3D.prototype.computeFaceNormals = function(){
 
-<<<<<<< HEAD
-  /**
-   * compute vertexNormals for a geometry
-   */
-  p5.Geometry3D.prototype.computeVertexNormals = function (){
-=======
-  //if(!box){
   var cb = new p5.Vector();
   var ab = new p5.Vector();
->>>>>>> 782d034c
 
   for (var f = 0; f < this.faces.length; f++){
     var face = this.faces[f];
@@ -311,34 +175,13 @@
 };
 
 /**
- * [computeVertexNormals description]
- * @return {[type]} [description]
+ * compute vertexNormals for a geometry
  */
 p5.Geometry3D.prototype.computeVertexNormals = function (){
 
   var v, f, face, faceNormal, vertices;
   var vertexNormals = [];
 
-<<<<<<< HEAD
-  /**
-   * generate an object containing information needed to create buffer
-   */
-  p5.Geometry3D.prototype.generateObj = function(noMerge){
-    if(!noMerge){
-      this.mergeVertices();
-    }
-    this.computeFaceNormals();
-    this.computeVertexNormals();
-
-    var obj = {
-      vertices: turnVectorArrayIntoNumberArray(this.vertices),
-      vertexNormals: turnVectorArrayIntoNumberArray(this.vertexNormals),
-      faces: flatten(this.faces),
-      len: this.faces.length * 3
-    };
-    return obj;
-  };
-=======
   vertices = new Array(this.vertices.length);
   for (v = 0; v < this.vertices.length; v++) {
     vertices[v] = new p5.Vector();
@@ -352,7 +195,6 @@
     vertices[face[1]].add(faceNormal);
     vertices[face[2]].add(faceNormal);
   }
->>>>>>> 782d034c
 
   for (v = 0; v < this.vertices.length; v++) {
     vertices[v].normalize();
@@ -377,11 +219,10 @@
 };
 
 /**
- * [generateObj description]
- * @return {[type]} [description]
- */
-p5.Geometry3D.prototype.generateObj = function(box){
-  if(!box){
+ * generate an object containing information needed to create buffer
+ */
+p5.Geometry3D.prototype.generateObj = function(noMerge){
+  if(!noMerge){
     this.mergeVertices();
   }
   this.computeFaceNormals();
