/**
 * @todo : need to make a separate Graphics2D class and use this
 * class to decide which renderer to go with.
 * @module Rendering
 * @submodule Rendering
 * @for p5
 */
define(function(require) {

  var p5 = require('core');

  /**
   * Main graphics and rendering context, as well as the base API
   * implementation for p5.js "core". To be used as the superclass for 
   * Graphics2D and Graphics3D classes, respecitvely. The fields and methods
   * for this class are extensive, but mirror the normal drawing API for p5.
   *
   * @class p5.Graphics
   * @constructor
   * @extends p5.Element
   * @param {String} elt DOM node that is wrapped
   * @param {Object} [pInst] pointer to p5 instance
   * @param {Boolean} whether we're using it as main canvas
   */
  p5.Graphics = function(elt, pInst, isMainCanvas) {
    p5.Element.call(this, elt, pInst);
    this.canvas = elt;
    this._pInst = pInst;
    if (isMainCanvas) {
      this._isMainCanvas = true;
      // for pixel method sharing with pimage
      this._pInst._setProperty('_curElement', this);
      this._pInst._setProperty('canvas', this.canvas);
      this._pInst._setProperty('width', this.width);
      this._pInst._setProperty('height', this.height);
    } else { // hide if offscreen buffer by default
      this.canvas.style.display = 'none';
      this._styles = []; // non-main elt styles stored in p5.Graphics
    }
  };

  p5.Graphics.prototype = Object.create(p5.Element.prototype);

  p5.Graphics.prototype.resize = function(w, h) {
    this.width = w;
    this.height = h;
    this.elt.width = w * this._pInst.pixelDensity;
    this.elt.height = h * this._pInst.pixelDensity;
    this.elt.style.width = w +'px';
    this.elt.style.height = h + 'px';
    if (this._isMainCanvas) {
      this._pInst._setProperty('width', this.width);
      this._pInst._setProperty('height', this.height);
    }
<<<<<<< HEAD
    this.drawingContext.scale(this._pInst._pixelDensity,
      this._pInst._pixelDensity);
=======
    this.drawingContext.scale(this._pInst.pixelDensity,
                              this._pInst.pixelDensity);
>>>>>>> 5faa9949
  };

  return p5.Graphics;
});<|MERGE_RESOLUTION|>--- conflicted
+++ resolved
@@ -52,13 +52,8 @@
       this._pInst._setProperty('width', this.width);
       this._pInst._setProperty('height', this.height);
     }
-<<<<<<< HEAD
-    this.drawingContext.scale(this._pInst._pixelDensity,
-      this._pInst._pixelDensity);
-=======
     this.drawingContext.scale(this._pInst.pixelDensity,
                               this._pInst.pixelDensity);
->>>>>>> 5faa9949
   };
 
   return p5.Graphics;
