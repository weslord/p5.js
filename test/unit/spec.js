var spec = {
  addons: ['p5.dom'],
  color: ['color_conversion', 'creating_reading', 'p5.Color', 'setting'],
  core: [
    '2d_primitives',
    'curves',
    'environment',
    'error_helpers',
    'main',
    'p5.Element',
    'rendering',
    'structure'
  ],
  data: ['p5.TypedDict'],
  image: ['loading', 'pixels'],
<<<<<<< HEAD
  io: [
    'files',
    'loadBytes',
    'loadStrings',
    'loadXML',
    'loadJSON',
    'loadTable',
    'loadImage'
  ],
=======
  io: ['files', 'loadModel'],
>>>>>>> 428eb6a7
  math: ['calculation', 'noise', 'p5.Vector', 'random', 'trigonometry'],
  typography: ['loadFont'],
  utilities: ['array_functions', 'string_functions', 'time_date'],
  webgl: ['p5.Matrix', 'p5.Camera', 'p5.RendererGL', 'p5.Shader', 'p5.Texture']
};
Object.keys(spec).map(function(folder) {
  spec[folder].map(function(file) {
    var string = [
      '<script src="unit/',
      folder,
      '/',
      file,
      '.js" type="text/javascript" ></script>'
    ];
    document.write(string.join(''));
  });
});<|MERGE_RESOLUTION|>--- conflicted
+++ resolved
@@ -13,7 +13,6 @@
   ],
   data: ['p5.TypedDict'],
   image: ['loading', 'pixels'],
-<<<<<<< HEAD
   io: [
     'files',
     'loadBytes',
@@ -21,11 +20,9 @@
     'loadXML',
     'loadJSON',
     'loadTable',
-    'loadImage'
+    'loadImage',
+    'loadModel'
   ],
-=======
-  io: ['files', 'loadModel'],
->>>>>>> 428eb6a7
   math: ['calculation', 'noise', 'p5.Vector', 'random', 'trigonometry'],
   typography: ['loadFont'],
   utilities: ['array_functions', 'string_functions', 'time_date'],
