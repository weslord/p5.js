--- conflicted
+++ resolved
@@ -84,21 +84,6 @@
     });
   });
 
-<<<<<<< HEAD
-=======
-  suite('new p5.Vector(1,2,undefined)', function() {
-    setup(function() {
-      v = new p5.Vector(1, 2, undefined);
-    });
-
-    test('should have x, y, z be initialized to 1,2,0', function() {
-      assert.equal(v.x, 1);
-      assert.equal(v.y, 2);
-      assert.equal(v.z, 0);
-    });
-  });
-
->>>>>>> c993f755
   suite('p5.prototype.rotate() RADIANS', function() {
     setup(function() {
       myp5.angleMode(RADIANS);
