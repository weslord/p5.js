--- conflicted
+++ resolved
@@ -24,7 +24,6 @@
       ]
     }
   },
-<<<<<<< HEAD
   'sin-prod': {
     options: {
       files: [
@@ -41,7 +40,6 @@
       ],
     },
   },
-=======
   'random-fe-on-dev': {
     options: {
       files: ['lib/p5.js', 'bench/math/random-fe-on.bench.js']
@@ -68,5 +66,4 @@
       files: ['lib/p5.js', 'bench/math/random-fe-off.bench.js']
     }
   }
->>>>>>> d039b435
 };