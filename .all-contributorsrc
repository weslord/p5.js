--- conflicted
+++ resolved
@@ -1751,21 +1751,21 @@
       ]
     },
     {
-<<<<<<< HEAD
       "login": "pcgamer1",
       "name": "Sarthak Saxena",
       "avatar_url": "https://avatars2.githubusercontent.com/u/30899040?v=4",
       "profile": "https://github.com/pcgamer1",
       "contributions": [
         "code"
-=======
+      ]
+    },
+    {
       "login" : "sk1122",
       "name" : "Satyam Kulkarni",
       "avatar_url" : "https://avatars3.githubusercontent.com/u/40713709?s=460&u=265922d69b5a462e414f4706e938bb94f027a342&v=4",
       "profile": "https://github.com/sk1122",
       "contributions": [
         "documentation"
->>>>>>> 3eae57ff
       ]
     }
   ],
